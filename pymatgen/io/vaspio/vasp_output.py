--- conflicted
+++ resolved
@@ -940,8 +940,8 @@
         self.filename = filename
         self.is_stopped = False
 
-<<<<<<< HEAD
         cores = 0
+        # data form the begin of OUTCAR
         try:
             with open(filename, "r") as f:
                 for line in f.readlines():
@@ -951,6 +951,7 @@
         except (IOError, OSError):
             cores = 0
 
+        # data from end of OUTCAR
         with zopen(filename, "rt") as f:
             read_charge_mag = False
             charge = []
@@ -966,111 +967,56 @@
             nelect_patt = re.compile("number of electron\s+(\S+)\s+"
                                      "magnetization\s+(\S+)")
             all_lines = []
-            for line in reverse_readline(f):
+            for line in reverse_readfile(self.filename):
                 clean = line.strip()
                 all_lines.append(clean)
                 if clean.startswith("tot ") and not (charge and mag):
                     read_charge_mag = True
                     data = []
                 elif read_charge_mag:
-                    try:
-                        if clean.startswith("# of ion"):
-                            header = re.split("\s{2,}", line.strip())
-                            header.pop(0)
-                        elif clean == "total charge":
-                            data.reverse()
-                            charge = [dict(zip(header, v)) for v in data]
-                            read_charge_mag = False
-                        elif clean == "magnetization (x)":
-                            data.reverse()
-                            mag = [dict(zip(header, v)) for v in data]
-                            read_charge_mag = False
-                        else:
-                            m = re.match("\s*(\d+)\s+(([\d\.\-]+)\s+)+", clean)
-                            if m:
-                                toks = [float(i) for i in re.findall("[\d\.\-]+",
-                                                                     clean)]
-                                toks.pop(0)
-                                data.append(toks)
-                    except ValueError:
-                        pass
+                    if clean.startswith("# of ion"):
+                        header = re.split("\s{2,}", line.strip())
+                        header.pop(0)
+                    elif clean == "total charge":
+                        data.reverse()
+                        charge = [dict(zip(header, v)) for v in data]
+                        read_charge_mag = False
+                    elif clean == "magnetization (x)":
+                        data.reverse()
+                        mag = [dict(zip(header, v)) for v in data]
+                        read_charge_mag = False
+                    else:
+                        m = re.match("\s*(\d+)\s+(([\d\.\-]+)\s+)+", clean)
+                        if m:
+                            toks = [float(i) for i in re.findall("[\d\.\-]+",
+                                                                 clean)]
+                            toks.pop(0)
+                            data.append(toks)
                 elif clean.find("soft stop encountered!  aborting job") != -1:
                     self.is_stopped = True
-                    print clean, cores
-=======
-        # data from end of OUTCAR
-        read_charge_mag = False
-        charge = []
-        mag = []
-        header = []
-        run_stats = {}
-        total_mag = None
-        nelect = None
-        efermi = None
-
-        time_patt = re.compile("\((sec|kb)\)")
-        efermi_patt = re.compile("E-fermi\s*:\s*(\S+)")
-        nelect_patt = re.compile("number of electron\s+(\S+)\s+"
-                                 "magnetization\s+(\S+)")
-        all_lines = []
-        for line in reverse_readfile(self.filename):
-            clean = line.strip()
-            all_lines.append(clean)
-            if clean.startswith("tot ") and not (charge and mag):
-                read_charge_mag = True
-                data = []
-            elif read_charge_mag:
-                if clean.startswith("# of ion"):
-                    header = re.split("\s{2,}", line.strip())
-                    header.pop(0)
-                elif clean == "total charge":
-                    data.reverse()
-                    charge = [dict(zip(header, v)) for v in data]
-                    read_charge_mag = False
-                elif clean == "magnetization (x)":
-                    data.reverse()
-                    mag = [dict(zip(header, v)) for v in data]
-                    read_charge_mag = False
->>>>>>> f81d7634
+                    #print(clean, cores)
                 else:
-                    m = re.match("\s*(\d+)\s+(([\d\.\-]+)\s+)+", clean)
+                    if time_patt.search(line):
+                        tok = line.strip().split(":")
+                        run_stats[tok[0].strip()] = float(tok[1].strip())
+                        continue
+                    m = efermi_patt.search(clean)
                     if m:
-                        toks = [float(i) for i in re.findall("[\d\.\-]+",
-                                                             clean)]
-                        toks.pop(0)
-                        data.append(toks)
-            elif clean.find("soft stop encountered!  aborting job") != -1:
-                self.is_stopped = True
-                #print(clean, cores)
-            else:
-                if time_patt.search(line):
-                    tok = line.strip().split(":")
-                    run_stats[tok[0].strip()] = float(tok[1].strip())
-                    continue
-                m = efermi_patt.search(clean)
-                if m:
-                    try:
-                        #try-catch because VASP sometimes prints
-                        #'E-fermi: ********     XC(G=0):  -6.1327
-                        #alpha+bet : -1.8238'
-                        efermi = float(m.group(1))
-                        continue
-                    except ValueError:
-                        efermi = None
-                        continue
-                m = nelect_patt.search(clean)
-                if m:
-                    nelect = float(m.group(1))
-                    total_mag = float(m.group(2))
-            if all([nelect, total_mag is not None, efermi is not None,
-                    run_stats]):
-                break
-
-        # data from beginning of OUTCAR
-        with zopen(filename, "rt") as f:
-            for line in f:
-                if "running" in line:
-                    run_stats['cores'] = line.split()[2]
+                        try:
+                            #try-catch because VASP sometimes prints
+                            #'E-fermi: ********     XC(G=0):  -6.1327
+                            #alpha+bet : -1.8238'
+                            efermi = float(m.group(1))
+                            continue
+                        except ValueError:
+                            efermi = None
+                            continue
+                    m = nelect_patt.search(clean)
+                    if m:
+                        nelect = float(m.group(1))
+                        total_mag = float(m.group(2))
+                if all([nelect, total_mag is not None, efermi is not None,
+                        run_stats]):
                     break
 
         self.run_stats = run_stats
