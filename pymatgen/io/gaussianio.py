--- conflicted
+++ resolved
@@ -6,7 +6,8 @@
 from __future__ import division, unicode_literals
 
 """
-#TODO: Write module doc.
+This module has been moved pymatgen.io.gaussian. This sub module will
+be removed in pymatgen 4.0.
 """
 
 __author__ = 'Shyue Ping Ong'
@@ -17,802 +18,7 @@
 __date__ = '8/1/15'
 
 
-<<<<<<< HEAD
-import re
-
-import numpy as np
-
-from pymatgen.core.operations import SymmOp
-from pymatgen.core import Element, Molecule, Composition
-from monty.io import zopen
-from pymatgen.util.coord_utils import get_angle
-
-
-def read_route_line(route):
-    """
-    read route line in gaussian input/output and return functional basis_set
-    and a dictionary of other route parameters
-
-    Args:
-        route (str) : the route line
-
-    return
-        functional (str) : the method (HF, PBE ...)
-        basis_set (str) : the basis set
-        route (dict) : dictionary of parameters 
-    """
-    scrf_patt = re.compile("^([sS][cC][rR][fF])\s*=\s*(.+)")
-
-    functional = None
-    basis_set = None
-    route_params = {}
-    if route:
-        if "/" in route:
-            tok = route.split("/")
-            functional = tok[0].split()[-1]
-            basis_set = tok[1].split()[0]
-            for tok in [functional, basis_set, "/"]:
-                route = route.replace(tok, "")
-
-        for tok in route.split():
-            if scrf_patt.match(tok):
-                m = scrf_patt.match(tok)
-                route_params[m.group(1)] = m.group(2)
-            elif "#" in tok:
-                # does not store # in route to avoid error in input 
-                dieze_tag = tok
-                continue
-            else:
-                d = tok.split("=")
-                v = None if len(d) == 1 else d[1]
-                route_params[d[0]] = v
-
-    return functional, basis_set, route_params, dieze_tag
-
-class GaussianInput(object):
-    """
-    An object representing a Gaussian input file.
-
-    Args:
-        mol: Input molecule. If molecule is a single string, it is used as a
-            direct input to the geometry section of the Gaussian input
-            file.
-        charge: Charge of the molecule. If None, charge on molecule is used.
-            Defaults to None. This allows the input file to be set a
-            charge independently from the molecule itself.
-        spin_multiplicity: Spin multiplicity of molecule. Defaults to None,
-            which means that the spin multiplicity is set to 1 if the
-            molecule has no unpaired electrons and to 2 if there are
-            unpaired electrons.
-        title: Title for run. Defaults to formula of molecule if None.
-        functional: Functional for run.
-        basis_set: Basis set for run.
-        route_parameters: Additional route parameters as a dict. For example,
-            {'SP':"", "SCF":"Tight"}
-        input_parameters: Additional input parameters for run as a dict. Used
-            for example, in PCM calculations.  E.g., {"EPS":12}
-        link0_parameters: Link0 parameters as a dict. E.g., {"%mem": "1000MW"}
-        dieze_tag: # preceding the route line. E.g. "#p"
-    """
-
-    #Commonly used regex patterns
-    zmat_patt = re.compile("^(\w+)*([\s,]+(\w+)[\s,]+(\w+))*[\-\.\s,\w]*$")
-    xyz_patt = re.compile("^(\w+)[\s,]+([\d\.eE\-]+)[\s,]+([\d\.eE\-]+)[\s,]+"
-                          "([\d\.eE\-]+)[\-\.\s,\w.]*$")
-
-    def __init__(self, mol, charge=None, spin_multiplicity=None, title=None,
-                 functional="HF", basis_set="6-31G(d)", route_parameters=None,
-                 input_parameters=None, link0_parameters=None, dieze_tag="#P"):
-        self._mol = mol
-        self.charge = charge if charge is not None else mol.charge
-        nelectrons = - self.charge + mol.charge + mol.nelectrons
-        if spin_multiplicity is not None:
-            self.spin_multiplicity = spin_multiplicity
-            if (nelectrons + spin_multiplicity) % 2 != 1:
-                raise ValueError(
-                    "Charge of {} and spin multiplicity of {} is"
-                    " not possible for this molecule".format(
-                        self.charge, spin_multiplicity))
-        else:
-            self.spin_multiplicity = 1 if nelectrons % 2 == 0 else 2
-        self.functional = functional
-        self.basis_set = basis_set
-        self.link0_parameters = link0_parameters if link0_parameters else {}
-        self.route_parameters = route_parameters if route_parameters else {}
-        self.input_parameters = input_parameters if input_parameters else {}
-        self.title = title if title else self._mol.composition.formula
-        self.dieze_tag = dieze_tag if dieze_tag[0] == "#" else "#P"
-
-    @property
-    def molecule(self):
-        """
-        Returns molecule associated with this GaussianInput.
-        """
-        return self._mol
-
-    @staticmethod
-    def parse_coords(coord_lines):
-        """
-        Helper method to parse coordinates.
-        """
-        paras = {}
-        var_pattern = re.compile("^([A-Za-z]+\S*)[\s=,]+([\d\-\.]+)$")
-        for l in coord_lines:
-            m = var_pattern.match(l.strip())
-            if m:
-                paras[m.group(1)] = float(m.group(2))
-
-        species = []
-        coords = []
-        # Stores whether a Zmatrix format is detected. Once a zmatrix format
-        # is detected, it is assumed for the remaining of the parsing.
-        zmode = False
-        for l in coord_lines:
-            l = l.strip()
-            if not l:
-                break
-            if (not zmode) and GaussianInput.xyz_patt.match(l):
-                m = GaussianInput.xyz_patt.match(l)
-                species.append(m.group(1))
-                toks = re.split("[,\s]+", l.strip())
-                if len(toks) > 4:
-                    coords.append([float(i) for i in toks[2:5]])
-                else:
-                    coords.append([float(i) for i in toks[1:4]])
-            elif GaussianInput.zmat_patt.match(l):
-                zmode = True
-                toks = re.split("[,\s]+", l.strip())
-                species.append(toks[0])
-                toks.pop(0)
-                if len(toks) == 0:
-                    coords.append(np.array([0, 0, 0]))
-                else:
-                    nn = []
-                    parameters = []
-                    while len(toks) > 1:
-                        ind = toks.pop(0)
-                        data = toks.pop(0)
-                        try:
-                            nn.append(int(ind))
-                        except ValueError:
-                            nn.append(species.index(ind) + 1)
-                        try:
-                            val = float(data)
-                            parameters.append(val)
-                        except ValueError:
-                            if data.startswith("-"):
-                                parameters.append(-paras[data[1:]])
-                            else:
-                                parameters.append(paras[data])
-                    if len(nn) == 1:
-                        coords.append(np.array([0, 0, parameters[0]]))
-                    elif len(nn) == 2:
-                        coords1 = coords[nn[0] - 1]
-                        coords2 = coords[nn[1] - 1]
-                        bl = parameters[0]
-                        angle = parameters[1]
-                        axis = [0, 1, 0]
-                        op = SymmOp.from_origin_axis_angle(coords1, axis,
-                                                           angle, False)
-                        coord = op.operate(coords2)
-                        vec = coord - coords1
-                        coord = vec * bl / np.linalg.norm(vec) + coords1
-                        coords.append(coord)
-                    elif len(nn) == 3:
-                        coords1 = coords[nn[0] - 1]
-                        coords2 = coords[nn[1] - 1]
-                        coords3 = coords[nn[2] - 1]
-                        bl = parameters[0]
-                        angle = parameters[1]
-                        dih = parameters[2]
-                        v1 = coords3 - coords2
-                        v2 = coords1 - coords2
-                        axis = np.cross(v1, v2)
-                        op = SymmOp.from_origin_axis_angle(
-                            coords1, axis, angle, False)
-                        coord = op.operate(coords2)
-                        v1 = coord - coords1
-                        v2 = coords1 - coords2
-                        v3 = np.cross(v1, v2)
-                        adj = get_angle(v3, axis)
-                        axis = coords1 - coords2
-                        op = SymmOp.from_origin_axis_angle(
-                            coords1, axis, dih - adj, False)
-                        coord = op.operate(coord)
-                        vec = coord - coords1
-                        coord = vec * bl / np.linalg.norm(vec) + coords1
-                        coords.append(coord)
-
-        def parse_species(sp_str):
-            """
-            The species specification can take many forms. E.g.,
-            simple integers representing atomic numbers ("8"),
-            actual species string ("C") or a labelled species ("C1").
-            Sometimes, the species string is also not properly capitalized,
-            e.g, ("c1"). This method should take care of these known formats.
-            """
-            try:
-                return int(sp_str)
-            except ValueError:
-                sp = re.sub("\d", "", sp_str)
-                return sp.capitalize()
-
-        species = [parse_species(sp) for sp in species]
-
-        return Molecule(species, coords)
-
-    @staticmethod
-    def from_string(contents):
-        """
-        Creates GaussianInput from a string.
-
-        Args:
-            contents: String representing an Gaussian input file.
-
-        Returns:
-            GaussianInput object
-        """
-        lines = [l.strip() for l in contents.split("\n")]
-
-        link0_patt = re.compile("^(%.+)\s*=\s*(.+)")
-        link0_dict = {}
-        for i, l in enumerate(lines):
-            if link0_patt.match(l):
-                m = link0_patt.match(l)
-                link0_dict[m.group(1)] = m.group(2)
-
-        route_patt = re.compile("^#[sSpPnN]*.*")
-        route = None
-        for i, l in enumerate(lines):
-            if route_patt.match(l):
-                route = l
-                route_index = i
-                break
-        functional, basis_set, route_paras, dieze_tag = read_route_line(route)
-        print(functional, basis_set, route_paras, dieze_tag)
-
-        ind = 2
-        title = []
-        while lines[route_index + ind].strip():
-            title.append(lines[route_index + ind].strip())
-            ind += 1
-        title = ' '.join(title)
-        ind += 1
-        toks = re.split("[\s,]", lines[route_index + ind])
-        charge = int(toks[0])
-        spin_mult = int(toks[1])
-        coord_lines = []
-        spaces = 0
-        input_paras = {}
-        ind += 1
-        for i in range(route_index + ind, len(lines)):
-            if lines[i].strip() == "":
-                spaces += 1
-            if spaces >= 2:
-                d = lines[i].split("=")
-                if len(d) == 2:
-                    input_paras[d[0]] = d[1]
-            else:
-                coord_lines.append(lines[i].strip())
-        mol = GaussianInput.parse_coords(coord_lines)
-        mol.set_charge_and_spin(charge, spin_mult)
-
-        return GaussianInput(mol, charge=charge, spin_multiplicity=spin_mult,
-                             title=title, functional=functional,
-                             basis_set=basis_set, route_parameters=route_paras,
-                             input_parameters=input_paras,link0_parameters=link0_dict,
-                             dieze_tag=dieze_tag)
-
-    @staticmethod
-    def from_file(filename):
-        """
-        Creates GaussianInput from a file.
-
-        Args:
-            filename: Gaussian input filename
-
-        Returns:
-            GaussianInput object
-        """
-        with zopen(filename, "r") as f:
-            return GaussianInput.from_string(f.read())
-
-    def _find_nn_pos_before_site(self, siteindex):
-        """
-        Returns index of nearest neighbor atoms.
-        """
-        alldist = [(self._mol.get_distance(siteindex, i), i)
-                   for i in range(siteindex)]
-        alldist = sorted(alldist, key=lambda x: x[0])
-        return [d[1] for d in alldist]
-
-    def get_zmatrix(self):
-        """
-        Returns a z-matrix representation of the molecule.
-        """
-        output = []
-        outputvar = []
-        for i, site in enumerate(self._mol):
-            if i == 0:
-                output.append("{}".format(site.specie))
-            elif i == 1:
-                nn = self._find_nn_pos_before_site(i)
-                bondlength = self._mol.get_distance(i, nn[0])
-                output.append("{} {} B{}".format(self._mol[i].specie,
-                                                 nn[0] + 1, i))
-                outputvar.append("B{}={:.6f}".format(i, bondlength))
-            elif i == 2:
-                nn = self._find_nn_pos_before_site(i)
-                bondlength = self._mol.get_distance(i, nn[0])
-                angle = self._mol.get_angle(i, nn[0], nn[1])
-                output.append("{} {} B{} {} A{}".format(self._mol[i].specie,
-                                                        nn[0] + 1, i,
-                                                        nn[1] + 1, i))
-                outputvar.append("B{}={:.6f}".format(i, bondlength))
-                outputvar.append("A{}={:.6f}".format(i, angle))
-            else:
-                nn = self._find_nn_pos_before_site(i)
-                bondlength = self._mol.get_distance(i, nn[0])
-                angle = self._mol.get_angle(i, nn[0], nn[1])
-                dih = self._mol.get_dihedral(i, nn[0], nn[1], nn[2])
-                output.append("{} {} B{} {} A{} {} D{}"
-                              .format(self._mol[i].specie, nn[0] + 1, i,
-                                      nn[1] + 1, i, nn[2] + 1, i))
-                outputvar.append("B{}={:.6f}".format(i, bondlength))
-                outputvar.append("A{}={:.6f}".format(i, angle))
-                outputvar.append("D{}={:.6f}".format(i, dih))
-        return "\n".join(output) + "\n\n" + "\n".join(outputvar)
-
-    def get_cart_coords(self):
-        """
-        Return the cartesian coordinates of the molecule
-        """
-        outs = []
-        to_s = lambda x: "%0.6f" % x
-        for i, site in enumerate(self._mol):
-            outs.append(" ".join([site.species_string, " ".join([to_s(j) for j in site.coords])]))
-        return  "\n".join(outs)
-
-    def __str__(self):
-        return self.to_string()
-
-
-    def to_string(self, cart_coords=False):
-        """
-        Return GaussianInput string
-
-        Option: whe cart_coords sets to True return the cartesian coordinates instead of the z-matrix
-
-        """
-        def para_dict_to_string(para, joiner=" "):
-            para_str = ["{}={}".format(k, v) if v else k
-                        for k, v in sorted(para.items())]
-            return joiner.join(para_str)
-
-        output = []
-        if self.link0_parameters:
-            output.append(para_dict_to_string(self.link0_parameters, "\n"))
-        output.append("{diez} {func}/{bset} {route}"
-                      .format(diez=self.dieze_tag, func=self.functional,
-                              bset=self.basis_set,
-                              route=para_dict_to_string(self.route_parameters))
-                      )
-        output.append("")
-        output.append(self.title)
-        output.append("")
-        output.append("{} {}".format(self.charge, self.spin_multiplicity))
-        if isinstance(self._mol, Molecule):
-            if cart_coords is True:
-                output.append(self.get_cart_coords())
-            else:
-                output.append(self.get_zmatrix())
-        else:
-            output.append(str(self._mol))
-        output.append("")
-        output.append(para_dict_to_string(self.input_parameters, "\n"))
-        output.append("\n")
-        return "\n".join(output)
-
-    def write_file(self, filename,cart_coords=False):
-        """
-        Write the input string into a file
-
-        Option: see __str__ method
-        """
-        with zopen(filename, "w") as f:
-            f.write(self.to_string(cart_coords))
-
-    def as_dict(self):
-        return {"@module": self.__class__.__module__,
-                "@class": self.__class__.__name__,
-                "molecule": self.molecule.to_dict,
-                "functional": self.functional,
-                "basis_set": self.basis_set,
-                "route_parameters": self.route_parameters,
-                "title": self.title,
-                "charge": self.charge,
-                "spin_multiplicity": self.spin_multiplicity,
-                "input_parameters": self.input_parameters,
-                "link0_parameters": self.link0_parameters}
-
-    @classmethod
-    def from_dict(cls, d):
-        return GaussianInput(mol=Molecule.from_dict(d["molecule"]),
-                             functional=d["functional"],
-                             basis_set=d["basis_set"],
-                             route_parameters=d["route_parameters"],
-                             title=d["title"],
-                             charge=d["charge"],
-                             spin_multiplicity=d["spin_multiplicity"],
-                             input_parameters=d["input_parameters"],
-                             link0_parameters=d["link0_parameters"])
-
-
-
-class GaussianOutput(object):
-    """
-    Parser for Gaussian output files.
-
-    Args:
-        filename: Filename of Gaussian output file.
-
-    .. note::
-
-        Still in early beta.
-
-    Attributes:
-
-    .. attribute:: structures
-
-        All structures from the calculation.
-
-    .. attribute:: energies
-
-        All energies from the calculation.
-
-    .. attribute:: properly_terminated
-
-        True if run has properly terminated
-
-    .. attribute:: is_pcm
-
-        True if run is a PCM run.
-
-    .. attribute:: stationary_type
-
-        If it is a relaxation run, indicates whether it is a minimum (Minimum)
-        or a saddle point ("Saddle").
-
-    .. attribute:: corrections
-
-        Thermochemical corrections if this run is a Freq run as a dict. Keys
-        are "Zero-point", "Thermal", "Enthalpy" and "Gibbs Free Energy"
-
-    .. attribute:: functional
-
-        Functional used in the run.
-
-    .. attribute:: basis_set
-
-        Basis set used in the run
-
-    .. attribute:: route
-
-        Additional route parameters as a dict. For example,
-            {'SP':"", "SCF":"Tight"}
-
-    .. attribute:: dieze_tag
-
-        # preceding the route line, e.g. "#P"
-
-    .. attribute:: link0
-    
-        Link0 parameters as a dict. E.g., {"%mem": "1000MW"}
-
-    .. attribute:: charge
-
-        Charge for structure
-
-    .. attribute:: spin_mult
-
-        Spin multiplicity for structure
-
-    .. attribute:: num_basis_func
-
-        Number of basis functions in the run.
-
-    .. attribute:: pcm
-
-        PCM parameters and output if available.
-
-    .. attribute:: errors
-
-        error if not properly terminated (list to be completed in error_defs)
-
-    .. attribute:: Mulliken_charges
-
-        Mulliken atomic charges
-
-    """
-
-    def __init__(self, filename):
-        self.filename = filename
-        self._parse(filename)
-
-    @property
-    def final_energy(self):
-        return self.energies[-1]
-
-    @property
-    def final_structure(self):
-        return self.structures[-1]
-
-    def _parse(self, filename):
-        start_patt = re.compile(" \(Enter \S+l101\.exe\)")
-        route_patt = re.compile(" #[pPnNtT]*.*")
-        link0_patt = re.compile("^\s(%.+)\s*=\s*(.+)")
-        charge_mul_patt = re.compile("Charge\s+=\s*([-\\d]+)\s+"
-                                     "Multiplicity\s+=\s*(\d+)")
-        num_basis_func_patt = re.compile("([0-9]+)\s+basis functions")
-        pcm_patt = re.compile("Polarizable Continuum Model")
-        stat_type_patt = re.compile("imaginary frequencies")
-        scf_patt = re.compile("E\(.*\)\s*=\s*([-\.\d]+)\s+")
-        mp2_patt = re.compile("EUMP2\s*=\s*(.*)")
-        oniom_patt = re.compile("ONIOM:\s+extrapolated energy\s*=\s*(.*)")
-        termination_patt = re.compile("(Normal|Error) termination")
-        error_patt = re.compile("(! Non-Optimized Parameters !|Convergence failure)")
-        mulliken_patt = re.compile("^\s*(Mulliken charges|Mulliken atomic charges)")
-        mulliken_charge_patt = re.compile('^\s+(\d+)\s+([A-Z][a-z]?)\s*(\S*)')
-        end_mulliken_patt = re.compile('(Sum of Mulliken )(.*)(charges)\s*=\s*(\D)')
-        std_orientation_patt = re.compile("Standard orientation")
-        end_patt = re.compile("--+")
-        orbital_patt = re.compile("Alpha\s*\S+\s*eigenvalues --(.*)")
-        thermo_patt = re.compile("(Zero-point|Thermal) correction(.*)="
-                                 "\s+([\d\.-]+)")
-
-        self.properly_terminated = False
-        self.is_pcm = False
-        self.stationary_type = "Minimum"
-        self.structures = []
-        self.corrections = {}
-        self.energies = []
-        self.pcm = None
-        self.errors = []
-        self.Mulliken_charges = {}
-        self.link0 = {}
-
-        coord_txt = []
-        read_coord = 0
-        read_mulliken = False
-        orbitals_txt = []
-        parse_stage = 0
-        num_basis_found = False
-        terminated = False
-
-        with zopen(filename) as f:
-            for line in f:
-                if parse_stage == 0:
-                    if start_patt.search(line):
-                        parse_stage = 1
-                    elif link0_patt.match(line):
-                        m = link0_patt.match(line)
-                        self.link0[m.group(1)] = m.group(2)
-                    elif route_patt.search(line):
-                        params = read_route_line(line)
-                        self.functional = params[0]
-                        self.basis_set = params[1]
-                        self.route = params[2]
-                        self.dieze_tag = params[3]
-                        parse_stage = 1
-                elif parse_stage == 1:
-                    if charge_mul_patt.search(line):
-                        m = charge_mul_patt.search(line)
-                        self.charge = int(m.group(1))
-                        self.spin_mult = int(m.group(2))
-                        parse_stage = 2
-                elif parse_stage == 2:
-
-                    if self.is_pcm:
-                        self._check_pcm(line)
-
-                    if "FREQ" in self.route and thermo_patt.search(line):
-                        m = thermo_patt.search(line)
-                        if m.group(1) == "Zero-point":
-                            self.corrections["Zero-point"] = float(m.group(3))
-                        else:
-                            key = m.group(2).strip(" to ")
-                            self.corrections[key] = float(m.group(3))
-
-                    if read_coord:
-                        if not end_patt.search(line):
-                            coord_txt.append(line)
-                        else:
-                            read_coord = (read_coord + 1) % 4
-                            if not read_coord:
-                                sp = []
-                                coords = []
-                                for l in coord_txt[2:]:
-                                    toks = l.split()
-                                    sp.append(Element.from_Z(int(toks[1])))
-                                    coords.append([float(i) for i in toks[3:6]])
-                                self.structures.append(Molecule(sp, coords))
-                    elif termination_patt.search(line):
-                        m = termination_patt.search(line)
-                        if m.group(1) == "Normal":
-                            self.properly_terminated = True
-                        terminated = True
-                    elif error_patt.search(line):
-                        error_defs = {"! Non-Optimized Parameters !": "Optimization error",
-                                        "Convergence failure": "SCF convergence error"
-                                            }
-                        m = error_patt.search(line)
-                        self.errors.append(error_defs[m.group(1)])
-                    elif (not num_basis_found) and \
-                            num_basis_func_patt.search(line):
-                        m = num_basis_func_patt.search(line)
-                        self.num_basis_func = int(m.group(1))
-                        num_basis_found = True
-                    elif (not self.is_pcm) and pcm_patt.search(line):
-                        self.is_pcm = True
-                        self.pcm = {}
-                    elif "FREQ" in self.route and "OPT" in self.route and \
-                            stat_type_patt.search(line):
-                        self.stationary_type = "Saddle"
-                    elif mp2_patt.search(line):
-                        m = mp2_patt.search(line)
-                        self.energies.append(float(m.group(1).replace("D",
-                                                                      "E")))
-                    elif oniom_patt.search(line):
-                        m = oniom_patt.matcher(line)
-                        self.energies.append(float(m.group(1)))
-                    elif scf_patt.search(line):
-                        m = scf_patt.search(line)
-                        self.energies.append(float(m.group(1)))
-                    elif std_orientation_patt.search(line):
-                        coord_txt = []
-                        read_coord = 1
-                    elif orbital_patt.search(line):
-                        orbitals_txt.append(line)
-                    elif mulliken_patt.search(line):
-                        mulliken_txt = []
-                        read_mulliken = True
-
-                    if read_mulliken:
-                        if not end_mulliken_patt.search(line):
-                            mulliken_txt.append(line)
-                        else:
-                            m = end_mulliken_patt.search(line)
-                            mulliken_charges = {}
-                            for line in mulliken_txt:
-                                if mulliken_charge_patt.search(line):
-                                    m = mulliken_charge_patt.search(line)
-                                    dict = {int(m.group(1)): [m.group(2), float(m.group(3))]}
-                                    mulliken_charges.update(dict)
-                            read_mulliken = False
-                            self.Mulliken_charges = mulliken_charges
-
-        if not terminated:
-            raise IOError("Bad Gaussian output file.")
-
-    def _check_pcm(self, line):
-        energy_patt = re.compile("(Dispersion|Cavitation|Repulsion) energy"
-                                 "\s+\S+\s+=\s+(\S*)")
-        total_patt = re.compile("with all non electrostatic terms\s+\S+\s+"
-                                "=\s+(\S*)")
-        parameter_patt = re.compile("(Eps|Numeral density|RSolv|Eps"
-                                    "\(inf[inity]*\))\s+=\s*(\S*)")
-
-        if energy_patt.search(line):
-            m = energy_patt.search(line)
-            self.pcm['{} energy'.format(m.group(1))] = float(m.group(2))
-        elif total_patt.search(line):
-            m = total_patt.search(line)
-            self.pcm['Total energy'] = float(m.group(1))
-        elif parameter_patt.search(line):
-            m = parameter_patt.search(line)
-            self.pcm[m.group(1)] = float(m.group(2))
-
-    def as_dict(self):
-        """
-        Json-serializable dict representation.
-        """
-        structure = self.final_structure
-        d = {"has_gaussian_completed": self.properly_terminated,
-             "nsites": len(structure)}
-        comp = structure.composition
-        d["unit_cell_formula"] = comp.as_dict()
-        d["reduced_cell_formula"] = Composition(comp.reduced_formula).as_dict()
-        d["pretty_formula"] = comp.reduced_formula
-        d["is_pcm"] = self.is_pcm
-        d["errors"] = self.errors
-        d["Mulliken_charges"] = self.Mulliken_charges
-
-        unique_symbols = sorted(list(d["unit_cell_formula"].keys()))
-        d["elements"] = unique_symbols
-        d["nelements"] = len(unique_symbols)
-        d["charge"] = self.charge
-        d["spin_multiplicity"] = self.spin_mult
-
-        vin = {"route": self.route, "functional": self.functional,
-               "basis_set": self.basis_set,
-               "nbasisfunctions": self.num_basis_func,
-               "pcm_parameters": self.pcm}
-
-        d["input"] = vin
-
-        nsites = len(self.final_structure)
-
-        vout = {
-            "energies": self.energies,
-            "final_energy": self.final_energy,
-            "final_energy_per_atom": self.final_energy / nsites,
-            "molecule": structure.as_dict(),
-            "stationary_type": self.stationary_type,
-            "corrections": self.corrections
-        }
-
-        d['output'] = vout
-        d["@module"] = self.__class__.__module__
-        d["@class"] =  self.__class__.__name__
-
-        return d
-
-    def to_input(self, filename, mol=None,  charge=None,
-                 spin_multiplicity=None, title=None, functional=None,
-                 basis_set=None, route_parameters=None, input_parameters=None,
-                 link0_parameters=None, dieze_tag=None, cart_coords=False):
-        """
-        Write a new input file using by default the last geometry read in self
-        and with the same calculation parameters. Arguments are the same as
-        GaussianInput class.
-
-        Returns
-            gaunip (GaussianInput) : the gaussian input object
-        """
-        if not mol:
-            mol = self.final_structure
-
-        if not charge:
-            charge = self.charge
-
-        if not spin_multiplicity:
-            spin_multiplicity = self.spin_mult
-
-        if not title:
-            title = "restart "
-
-        if not functional:
-            functional = self.functional
-
-        if not basis_set:
-            basis_set = self.basis_set
-
-        if not route_parameters:
-            route_parameters = self.route
-
-        if not link0_parameters:
-            link0_parameters = self.link0
-
-        if not dieze_tag:
-            dieze_tag = self.dieze_tag
-
-        gauinp = GaussianInput(mol=mol,
-                               charge=charge,
-                               spin_multiplicity=spin_multiplicity,
-                               title=title,
-                               functional=functional,
-                               basis_set=basis_set,
-                               route_parameters=route_parameters,
-                               input_parameters=input_parameters,
-                               link0_parameters=link0_parameters,
-                               dieze_tag=dieze_tag)
-
-        gauinp.write_file(filename, cart_coords=cart_coords)
-
-        return gauinp
-=======
 import warnings
 warnings.warn("pymatgen.io.gaussianio has been moved pymatgen.io.gaussian. "
               "This stub will be removed in pymatgen 4.0.")
-from .gaussian import *
->>>>>>> db21e901
+from .gaussian import *