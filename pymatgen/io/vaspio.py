--- conflicted
+++ resolved
@@ -1413,7 +1413,7 @@
             raise VaspParserError('band structure runs have to be non-self consistent (ICHARG=11)')
         
         if efermi == None:
-            efermi=self.efermi
+            efermi = self.efermi
 
         kpoint_file = Kpoints.from_file(kpoints_filename)
         lattice_new = Lattice(self.lattice_rec.matrix * 2 * math.pi)
@@ -1430,9 +1430,6 @@
 
         neigenvalues = [len(v['up']) for v in dict_eigen.values()]
         min_eigenvalues = min(neigenvalues)
-
-        if not efermi:
-            efermi = self.efermi
 
         for i in range(min_eigenvalues):
             eigenvals[Spin.up].append([dict_eigen[str(j + 1)]['up'][i][0] for j in range(len(kpoints))]);
@@ -1444,10 +1441,7 @@
             return BandStructureSymmLine(kpoints, eigenvals, lattice_new, efermi, labels_dict)
         else:
             return BandStructure(kpoints, eigenvals, lattice_new, efermi)
-<<<<<<< HEAD
-
-=======
->>>>>>> 14e9bc24
+
 
     @property
     def eigenvalue_band_properties(self):
@@ -2627,8 +2621,8 @@
         if os.path.exists(xml_file):
             return Vasprun(xml_file).get_band_structure(kpoints_filename = None, efermi = efermi)
         else:
-<<<<<<< HEAD
             return None
+
         
 def get_adjusted_fermi_level(run_static, band_structure):
     """
@@ -2660,6 +2654,3 @@
                     
     return run_static.efermi
     
-=======
-            return None
->>>>>>> 14e9bc24
