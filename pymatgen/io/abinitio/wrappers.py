--- conflicted
+++ resolved
@@ -300,115 +300,5 @@
         except self.Error:
             raise
 
-<<<<<<< HEAD
         return out_ddb
-=======
-        return out_ddb
-
-
-class AnaddbError(Exception):
-    """Error class for Anaddb."""
-
-
-class Anaddb(ExecWrapper):
-    _name = "anaddb"
-
-    Error = AnaddbError
-
-    #def make_stdin(self):
-    #    # Files file
-    #    inp = StringIO.StringIO()
-    #    inp.write(self.input_fname + "\n")     # Input file.
-    #    inp.write(self.stdout_fname + "\n")    # Output file.
-    #    inp.write(ddb_file + "\n")             # DDB file
-    #    inp.write("dummy_band2eps" + "\n")
-    #    inp.write("dummy1" + "\n")
-    #    inp.write("dummy2" + "\n")
-    #    inp.write("dummy3" + "\n")
-    #    inp.seek(0)
-    #    self.stdin_data = [s for s in inp]
-
-    def diagonalize_1q(self, ddb_file, cwd=None):
-
-        # We work with absolute paths.
-        ddb_file = os.path.abspath(ddb_file)
-
-        self.stdin_fname, self.input_fname, self.stdout_fname, self.stderr_fname = (
-            "anaddb.stdin", "anaddb.input", "anaddb.stdout", "anaddb.stderr")
-
-        if cwd is not None:
-            self.stdin_fname, self.input_fname, self.stdout_fname, self.stderr_fname = \
-                map(os.path.join, 3 * [cwd], [self.stdin_fname, self.inp_fname, self.stdout_fname, self.stderr_fname])
-
-        # Files file
-        inp = cStringIO()
-
-        inp.write(self.input_fname + "\n")     # Input file.
-        inp.write(self.stdout_fname + "\n")    # Output file.
-        inp.write(ddb_file + "\n")             # DDB file
-        inp.write("dummy_band2eps" + "\n")
-        inp.write("dummy1" + "\n")
-        inp.write("dummy2" + "\n")
-        inp.write("dummy3" + "\n")
-
-        inp.seek(0)
-        self.stdin_data = [s for s in inp]
-
-        with open(self.stdin_fname, "w") as fh:
-            fh.writelines(self.stdin_data)
-
-        # Get the q-point from the DDB file
-        with open(ddb_file, "r") as fh:
-            nfound = 0
-            tag = " qpt "
-            for line in fh:
-                print(line)
-                if line.startswith(tag):
-                    nfound += 1
-                    # Coordinates of the q-points.
-                    qcoords_str = line.split()[1:4]
-                    #qcoords_str = [ s.replace("D", "E") for s in qcoords_str]
-                    qpoint = map(float, qcoords_str)
-
-        if nfound != 1:
-            raise self.Error("Found %s occurrences of tag %s in file %s" % (nfound, tag, ddb_file))
-
-        # Write simple input file for the anaddb code.
-        with open(self.input_fname, "w") as inp:
-            inp.write('# Flags\n')
-            inp.write(' ifcflag   1 # Interatomic force constant flag\n\n')
-            inp.write('# Wavevector grid number 1 (coarse grid, from DDB)\n\n')
-            inp.write(' brav    1         # Bravais Lattice : 1-S.C., 2-F.C., 3-B.C., 4-Hex.\n')
-            inp.write(' ngqpt   1  1  1   # Q-mesh\n')
-            inp.write(' nqshft  1         # number of q-shifts\n')
-            inp.write(' q1shft  %f %f %f' % tuple(qpoint))
-
-            #inp.write('# Effective charges
-            #inp.write('     asr   1     ! Acoustic Sum Rule. 1 => imposed asymetrically
-            #inp.write('  chneut   1     ! Charge neutrality requirement for effective charges.
-            #inp.write('# Interatomic force constant info
-            #inp.write('  dipdip  1      ! Dipole-dipole interaction treatment
-            #inp.write('  ifcana  1      ! Analysis of the IFCs
-            #inp.write('  ifcout 20      ! Number of IFC's written in the output, per atom
-            #inp.write('  natifc  1      ! Number of atoms in the cell for which ifc's are analysed
-            #inp.write('   atifc  1      ! List of atoms
-            #inp.write('
-            #inp.write('# This line added when defaults were changed (v5.3) to keep the previous, old behaviour
-            #inp.write('#  symdynmat 0
-
-        if self.verbose:
-            print("Will diagonalize DDB file : %s" % ddb_file)
-
-        try:
-            self.execute(cwd=cwd)
-        except self.Error:
-            raise
-
-        # Get frequencies from the output file
-        # TODO
-        #with open(self.stdout_fname, "r") as out:
-            #print(out.readlines())
-            #for line in out:
-            #    if line: raise
-            #return frequencies
->>>>>>> ef6420f6
+
