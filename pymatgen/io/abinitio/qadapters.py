# coding: utf-8
"""
Part of this code is based on a similar implementation present in FireWorks (https://pypi.python.org/pypi/FireWorks).
Work done by D. Waroquiers, A. Jain, and M. Kocher.

The main difference wrt the Fireworks implementation is that the QueueAdapter
objects provide a programmatic interface for setting important attributes 
such as the number of MPI nodes, the number of OMP threads and the memory requirements.
This programmatic interface is used by the `TaskManager` for optimizing the parameters
of the run before submitting the job (Abinit provides the autoparal option that 
allows one to get a list of parallel configuration and their expected efficiency).
"""
from __future__ import print_function, division, unicode_literals

import sys
import os
import abc
import string
import copy
import getpass
import warnings
import six

from collections import namedtuple
from subprocess import Popen, PIPE
from monty.string import is_string, boxed
from monty.collections import AttrDict, MongoDict
from monty.subprocess import Command
from pymatgen.core.units import Time, Memory
from .utils import Condition
from .launcher import ScriptEditor

import logging
logger = logging.getLogger(__name__)

__all__ = [
    "parse_timestr",
    "MpiRunner",
    "Partition",
    "qadapter_class",
    "AbstractQueueAdapter",
    "PbsProAdapter",
    "SlurmAdapter",
]


def parse_timestr(s):
    """
    A slurm time parser. Accepts a string in one the following forms:

        # "days-hours",
        # "days-hours:minutes",
        # "days-hours:minutes:seconds".
        # "minutes",
        # "minutes:seconds",
        # "hours:minutes:seconds",

    Returns:
        Time in seconds.
    Raises:
        ValueError if string is not valid.
    """
    days, hours, minutes, seconds = 0, 0, 0, 0
    if '-' in s:
        # "days-hours",
        # "days-hours:minutes",                                        
        # "days-hours:minutes:seconds".                                
        days, s = s.split("-")
        days = int(days)

        if ':' not in s:
            hours = int(float(s))
        elif s.count(':') == 1:
            hours, minutes = map(int, s.split(':'))
        elif s.count(':') == 2:
            hours, minutes, seconds = map(int, s.split(':'))
        else:
            raise ValueError("More that 2 ':' in string!")

    else:
        # "minutes",
        # "minutes:seconds",
        # "hours:minutes:seconds",
        if ':' not in s:
            minutes = int(float(s))
        elif s.count(':') == 1:
            minutes, seconds = map(int, s.split(':'))
        elif s.count(':') == 2:
            hours, minutes, seconds = map(int, s.split(':'))
        else:
            raise ValueError("More than 2 ':' in string!")

    #print(days, hours, minutes, seconds)
    return Time((days*24 + hours)*3600 + minutes*60 + seconds, "s")


def time2slurm(timeval, unit="s"):
    """
    Convert a number representing a time value in the given unit (Default: seconds)
    to a string following the slurm convention: "days-hours:minutes:seconds".

    >>> assert time2slurm(61) == '0-0:1:1' and time2slurm(60*60+1) == '0-1:0:1'
    >>> assert time2slurm(0.5, unit="h") == '0-0:30:0'
    """
    d, h, m, s = 24*3600, 3600, 60, 1

    timeval = Time(timeval, unit).to("s")
    days, hours = divmod(timeval, d)
    hours, minutes = divmod(hours, h)
    minutes, secs = divmod(minutes, m)

    return "%d-%d:%d:%d" % (days, hours, minutes, secs)


class MpiRunner(object):
    """
    This object provides an abstraction for the mpirunner provided 
    by the different MPI libraries. It's main task is handling the
    different syntax and options supported by the different mpirunners.
    """
    def __init__(self, name, type=None, options=""):
        self.name = name
        self.type = None
        self.options = options

    def string_to_run(self, executable, mpi_procs, stdin=None, stdout=None, stderr=None):
        stdin = "< " + stdin if stdin is not None else ""
        stdout = "> " + stdout if stdout is not None else ""
        stderr = "2> " + stderr if stderr is not None else ""

        if self.has_mpirun:

            if self.type is None:
                # TODO: better treatment of mpirun syntax.
                #se.add_line('$MPIRUN -n $MPI_PROCS $EXECUTABLE < $STDIN > $STDOUT 2> $STDERR')
                num_opt = "-n " + str(mpi_procs)
                cmd = " ".join([self.name, num_opt, executable, stdin, stdout, stderr])

            else:
                raise NotImplementedError("type %s is not supported!")

        else:
            #assert mpi_procs == 1
            cmd = " ".join([executable, stdin, stdout, stderr])

        return cmd

    @property
    def has_mpirun(self):
        """True if we are running via mpirun, mpiexec ..."""
        return self.name is not None


class Partition(object):
    """
    This object collects information on a partition (a la slurm)
    Partitions can be thought of as a set of resources and parameters around their use.

    Basic definition::

        * A node refers to the physical box, i.e. cpu sockets with north/south switches connecting memory systems 
          and extension cards, e.g. disks, nics, and accelerators

        * A cpu socket is the connector to these systems and the cpu cores

        * A cpu core is an independent computing with its own computing pipeline, logical units, and memory controller. 
          Each cpu core will be able to service a number of cpu threads, each having an independent instruction stream 
          but sharing the cores memory controller and other logical units.
    """
    # TODO Write namedtuple with defaults
    class Entry(object):
        def __init__(self, type, default=None, mandatory=False, parser=None, help="No help available"):
            self.type, self.default, self.parser, self.mandatory = type, default, parser, mandatory
            if callable(default): self.default = default()

        def eval(self, value):
            if self.type is not object: value = self.type(value)
            if self.parser is not None: value = self.parser(value)
            return value
                
    ENTRIES = dict(
        # mandatory
        name=Entry(type=str, mandatory=True, help="Name of the partition"),
        num_nodes=Entry(type=int, mandatory=True, help="Number of nodes"),
        sockets_per_node=Entry(type=int, mandatory=True, help="Number of sockets per node"),
        cores_per_socket=Entry(type=int, mandatory=True, help="Number of cores per node"),
        mem_per_node=Entry(type=str, mandatory=True, help="Memory per node", parser=Memory.from_string),
        # optional
        timelimit=Entry(type=str, default=None, help="Time limit"),
        min_nodes=Entry(type=int, default=-1, help="Minimun number of nodes that can be used"),
        max_nodes=Entry(type=int, default=sys.maxsize, help="Maximum number of nodes that can be used"),
        priority=Entry(type=int, default=1, help="Priority level, integer number > 0"),
        condition=Entry(type=object, default=dict, help="Condition object (dictionary)", parser=Condition),
    )

    def __init__(self, **kwargs):
        """The possible arguments are documented in Partition.ENTRIES."""
        #self.timelimit = timelimit #TODO conversion datetime.datetime.strptime("1:00:00", "%H:%M:%S")
        for key, entry in self.ENTRIES.items():
            try:
                value = entry.eval(kwargs.pop(key)) #; print(key, value)
                setattr(self, key, value)
            except KeyError:
                if entry.mandatory: raise ValueError("key %s must be specified" % key)
                setattr(self, key, entry.default)

        if kwargs:
            raise ValueError("Found invalid keywords in the partition section:\n %s" % str(list(kwargs.keys())))

        # Convert memory to megabytes.
        self.mem_per_node = self.mem_per_node.to("Mb")

    def __str__(self):
        """String representation."""
        lines = []
        app = lines.append
        app("Partition: %s" % self.name)
        app("   num_nodes: %d, sockets_per_node: %d, cores_per_socket: %d, mem_per_node %s," % 
            (self.num_nodes, self.sockets_per_node, self.cores_per_socket, self.mem_per_node))
        app("   min_nodes: %d, max_nodes: %d, timelimit: %s, priority: %d, condition: %s" % 
            (self.min_nodes, self.max_nodes, self.timelimit, self.priority, self.condition))
        return "\n".join(lines)

    @property
    def tot_cores(self):
        """Total number of cores available in the partition."""
        return self.cores_per_socket * self.sockets_per_node * self.num_nodes

    @property
    def cores_per_node(self):
        """Number of cores per node."""
        return self.cores_per_socket * self.sockets_per_node

    @property
    def mem_per_core(self):
        """Memory available on a single node."""
        return self.mem_per_node / self.cores_per_node

    def can_use_omp_threads(self, omp_threads):
        """True if omp_threads fit in a node."""
        return self.cores_per_node >= omp_threads

    def divmod_node(self, mpi_procs, omp_threads):
        """
        Return (num_nodes, rest_cores)
        """
        return divmod(mpi_procs * omp_threads, self.cores_per_node)

    def distribute(self, mpi_procs, omp_threads, mem_per_proc):
        """
        Returns (num_nodes, mpi_per_node)
        """
        is_scattered = True

        if mem_per_proc < self.mem_per_code:
            # Can use all then cores in the node.
            num_nodes, rest_cores = self.divmod_node(mpi_procs, omp_threads)
            if rest_cores !=0: is_scattered = (num_nodes != 0)

        if is_scattered:
            # Try first to pack MPI processors in a node as much as possible
            mpi_per_node = int(self.mem_per_node / mem_per_proc)
            num_nodes = (mpi_procs * omp_threads) // mpi_per_node

            if (mpi_procs * omp_threads) % mpi_per_node != 0:
                # Have to reduce the number of MPI procs per node
                for mpi_per_node in reversed(range(1, mpi_per_node)):
                    num_nodes = (mpi_procs * omp_threads) // mpi_per_node
                    if (mpi_procs * omp_threads) % mpi_per_node == 0:
                        break
            else:
                raise ValueError("Cannot distribute mpi_procs %d, omp_threads %d, mem_per_proc %s" % 
                                (mpi_procs, omp_threads, mem_per_proc))

        CoresDistrib = namedtuple("<CoresDistrib>", "num_nodes mpi_per_node is_scattered") # mem_per_node 
        return CoresDistrib(num_nodes, mpi_per_node, is_scattered)

    def can_run(self, pconf):
        """
        True if this partition in principle is able to run the ``ParalConf`` pconf
        """
        if pconf.tot_cores > self.tot_cores: return False
        if pconf.omp_threads > self.cores_per_node: return False
        if pconf.mem_per_core > self.mem_per_core: return False
        return self.condition(pconf)

    def get_score(self, pconf):
        """
        Receives a ``ParalConf`` object, pconf, and returns a number that will be used
        to select the partion on the cluster on which the task will be submitted.
        Returns -inf if paral_conf cannot be exected on this partition.
        """
        minf = float("-inf")
        if not self.can_run(pconf): return minf
        if not self.condition(pconf): return minf
        return self.priority


def qadapter_class(qtype):
    """Return the concrete `Adapter` class from a string."""
    return {"shell": ShellAdapter,
            "slurm": SlurmAdapter,
            "pbs": PbsProAdapter,   # TODO Remove
            "pbspro": PbsProAdapter,
            "torque": TorqueAdapter,
            "sge": SGEAdapter,
            "moab": MOABAdapter,
            }[qtype.lower()]


class QueueAdapterError(Exception):
    """Error class for exceptions raise by QueueAdapter."""


class AbstractQueueAdapter(six.with_metaclass(abc.ABCMeta, object)):
    """
    The QueueAdapter is responsible for all interactions with a specific
    queue management system. This includes handling all details of queue
    script format as well as queue submission and management.

    This is the Abstract base class defining the methods that 
    must be implemented by the concrete classes.
    A user should extend this class with implementations that work on
    specific queue systems.
    """
    Error = QueueAdapterError

    # the limits for certain parameters set on the cluster. 
    # currently hard coded, should be read at init
    # the increase functions will not increase beyond this limits
    # TODO: This constraint should be implemented by the partition, not by the QueueAdapter.
    LIMITS = []

    def __init__(self, qparams=None, setup=None, modules=None, shell_env=None, omp_env=None, 
                 pre_run=None, post_run=None, mpi_runner=None):
        """
        Args:
            setup:
                String or list of commands to execute during the initial setup.
            modules:
                String or list of modules to load before running the application.
            shell_env:
                Dictionary with the environment variables to export
                before running the application.
            omp_env:
                Dictionary with the OpenMP variables.
            pre_run:
                String or list of commands to execute before launching the calculation.
            post_run:
                String or list of commands to execute once the calculation is completed.
            mpi_runner:
                Path to the MPI runner or `MpiRunner` instance. None if not used
        """
        # Make defensive copies so that we can change the values at runtime.
        self.qparams = qparams.copy() if qparams is not None else {}
        self._verbatim = []

        if is_string(setup): setup = [setup]
        self.setup = setup[:] if setup is not None else []

        self.omp_env = omp_env.copy() if omp_env is not None else {}

        if is_string(modules): modules = [modules]
        self.modules = modules[:] if modules is not None else []

        self.shell_env = shell_env.copy() if shell_env is not None else {}

        self.mpi_runner = mpi_runner
        if not isinstance(mpi_runner, MpiRunner):
            self.mpi_runner = MpiRunner(mpi_runner)

        if is_string(pre_run): pre_run = [pre_run]
        self.pre_run = pre_run[:] if pre_run is not None else []

        if is_string(post_run): post_run = [post_run]
        self.post_run = post_run[:] if post_run is not None else []

        # Parse the template so that we know the list of supported options.
        cls = self.__class__
        if hasattr(cls, "QTEMPLATE"): 
            # Consistency check.
            err_msg = ""
            for param in self.qparams:
                if param not in self.supported_qparams:
                    err_msg += "Unsupported QUEUE parameter name %s\n" % param
                    err_msg += "Supported are: \n"
                    for param_sup in self.supported_qparams:
                        err_msg += "    %s \n" % param_sup
            if err_msg:
                raise ValueError(err_msg)

    def __str__(self):
        lines = [self.__class__.__name__]
        app = lines.append
        #lines.extend(["qparams:\n", str(self.qparams)])

        if self.has_omp: app(str(self.omp_env))

        return "\n".join(lines)

    #def copy(self):
    #    return copy.copy(self)

    def deepcopy(self):
        return copy.deepcopy(self)

    @property
    def supported_qparams(self):
        """
        Dictionary with the supported parameters that can be passed to the 
        queue manager (obtained by parsing QTEMPLATE).
        """ 
        try:
            return self._supported_qparams

        except AttributeError:
            import re
            self._supported_qparams = re.findall("\$\$\{(\w+)\}", self.QTEMPLATE)
            return self._supported_qparams

    @property
    def has_mpi(self):
        return self.has_mpirun
    
    @property
    #@deprecated(has_mpi)
    def has_mpirun(self):
        """True if we are using a mpirunner"""
        return bool(self.mpi_runner)

    @property
    def has_omp(self):
        """True if we are using OpenMP threads"""
        return hasattr(self, "omp_env") and bool(getattr(self, "omp_env"))

    @property
    def tot_cores(self):
        """Total number of cores employed"""
        return self.mpi_procs * self.omp_threads 

    @property
    def omp_threads(self):
        """Number of OpenMP threads."""
        if self.has_omp:
            return self.omp_env["OMP_NUM_THREADS"]
        else:
            return 1

    @property
    def use_only_mpi(self):
        """True if only MPI is used."""
        return self.has_mpi and not self.has_omp

    @property
    def use_only_omp(self):
        """True if only Openmp is used."""
        return self.has_omp and not self.has_mpi

    @property
    def use_mpi_omp(self):
        """True if we are running in MPI+Openmp mode."""
        return self.has_omp and self.has_mpi

    @property
    def run_info(self):
        """String with info on the run."""
        return "MPI: %d, OMP: %d" % (self.mpi_procs, self.omp_threads)

    @abc.abstractmethod
    def set_omp_threads(self, omp_threads):
        """Set the number of OpenMP threads."""

    @abc.abstractproperty
    def mpi_procs(self):
        """Number of CPUs used for MPI."""

    @abc.abstractmethod
    def set_mpi_procs(self, mpi_procs):
        """Set the number of CPUs used for MPI."""

    #@abc.abstractproperty
    #def walltime(self):
    #    """Returns the walltime in seconds."""

    #@abc.abstractmethod
    #def set_walltime(self):
    #    """Set the walltime in seconds."""

    #@abc.abstractproperty
    #def mem_per_cpu(self):
    #    """The memory per CPU in Megabytes."""
                                                
    @abc.abstractmethod
    def set_mem_per_cpu(self, mem_mb):
        """Set the memory per CPU in Megabytes"""

    #@property
    #def tot_mem(self):
    #    """Total memory required by the job n Megabytes."""
    #    return self.mem_per_cpu * self.mpi_procs

    @abc.abstractmethod
    def cancel(self, job_id):
        """
        Cancel the job. 

        Args:
            job_id:
                (in) Job identifier.

        Returns:
            Exit status.
        """

    def add_verbatim(self, lines):
        """
        Add a list of lines or just a string to the header.
        No programmatic interface to change these options is provided
        """
        if is_string(lines): lines = [lines]
        self._verbatim.extend(lines)

    def get_subs_dict(self, partition):
        """
        Return substitution dict for replacements into the template
        Subclasses may want to customize this method.
        """ 
        # clean null values
        return {k: v for k, v in self.qparams.items() if v is not None}

    def _make_qheader(self, job_name, partition, qout_path, qerr_path):
        """Return a string with the options that are passed to the resource manager."""
        # get substitution dict for replacements into the template 
        subs_dict = self.get_subs_dict(partition)

        # Set job_name and the names for the stderr and stdout of the 
        # queue manager (note the use of the extensions .qout and .qerr
        # so that we can easily locate this file.
        subs_dict['job_name'] = job_name.replace('/', '_')
        subs_dict['_qout_path'] = qout_path
        subs_dict['_qerr_path'] = qerr_path

        qtemplate = QScriptTemplate(self.QTEMPLATE)
        # might contain unused parameters as leftover $$.
        unclean_template = qtemplate.safe_substitute(subs_dict)  

        # Remove lines with leftover $$.
        clean_template = []
        for line in unclean_template.split('\n'):
            if '$$' not in line:
                clean_template.append(line)

        # Add verbatim lines
        if self._verbatim:
            clean_template.extend(self._verbatim)

        return '\n'.join(clean_template)

    def get_script_str(self, job_name, launch_dir, partition, executable, qout_path, qerr_path,
                       stdin=None, stdout=None, stderr=None):
        """
        Returns a (multi-line) String representing the queue script, e.g. PBS script.
        Uses the template_file along with internal parameters to create the script.

        Args:
            job_name:
                Name of the job.
            launch_dir: 
                (str) The directory the job will be launched in.
            partitition:
                ``Partition` object with information on the queue selected for submission.
            executable:
                String with the name of the executable to be executed.
            qout_path
                Path of the Queue manager output file.
            qerr_path:
                Path of the Queue manager error file.
        """
        # PBS does not accept job_names longer than 15 chars.
        if len(job_name) > 14 and isinstance(self, PbsProAdapter):
            job_name = job_name[:14]

        # Construct the header for the Queue Manager.
        qheader = self._make_qheader(job_name, partition, qout_path, qerr_path)

        # Add the bash section.
        se = ScriptEditor()

        if self.setup:
            se.add_comment("Setup section")
            se.add_lines(self.setup)
            se.add_emptyline()

        if self.modules:
            se.add_comment("Load Modules")
            se.add_line("module purge")
            se.load_modules(self.modules)
            se.add_emptyline()

        if self.has_omp:
            se.add_comment("OpenMp Environment")
            se.declare_vars(self.omp_env)
            se.add_emptyline()

        if self.shell_env:
            se.add_comment("Shell Environment")
            se.declare_vars(self.shell_env)
            se.add_emptyline()

        # Cd to launch_dir
        se.add_line("cd " + os.path.abspath(launch_dir))

        if self.pre_run:
            se.add_comment("Commands before execution")
            se.add_lines(self.pre_run)
            se.add_emptyline()

        # Construct the string to run the executable with MPI and mpi_procs.
        line = self.mpi_runner.string_to_run(executable, self.mpi_procs, 
                                             stdin=stdin, stdout=stdout, stderr=stderr)
        se.add_line(line)

        if self.post_run:
            se.add_emptyline()
            se.add_comment("Commands after execution")
            se.add_lines(self.post_run)

        shell_text = se.get_script_str()

        return qheader + shell_text + "\n"

    @abc.abstractmethod
    def submit_to_queue(self, script_file):
        """
        Submits the job to the queue, probably using subprocess or shutil

        Args:
            script_file: 
                (str) name of the script file to use (String)
        Returns:
            process, queue_id
        """

    @abc.abstractmethod
    def get_njobs_in_queue(self, username=None):
        """
        returns the number of jobs in the queue, probably using subprocess or shutil to
        call a command like 'qstat'. returns None when the number of jobs cannot be determined.

        Args:
            username: (str) the username of the jobs to count (default is to autodetect)
        """

    #some method to fix problems

    @abc.abstractmethod
    def exclude_nodes(self, nodes):
        """
        Method to exclude nodes in the calculation
        """

    @abc.abstractmethod
    def increase_mem(self, factor):
        """
        Method to increase the amount of memory asked for, by factor.
        """

    @abc.abstractmethod
    def increase_time(self, factor):
        """
        Method to increase the available wall time asked for, by factor.
        """

    @abc.abstractmethod
    def increase_cpus(self, factor):
        """
        Method to increase the number of cpus asked for.
        """


####################
# Concrete classes #
####################


class ShellAdapter(AbstractQueueAdapter):
    QTYPE = "shell"

    QTEMPLATE = """\
#!/bin/bash

export MPI_PROCS=$${MPI_PROCS}
"""

    @property
    def mpi_procs(self):
        """Number of CPUs used for MPI."""
        return self.qparams.get("MPI_PROCS", 1)
                                                    
    def set_mpi_procs(self, mpi_procs):
        """Set the number of CPUs used for MPI."""
        self.qparams["MPI_PROCS"] = mpi_procs

    def set_omp_threads(self, omp_threads):
        """Set the number of OpenMP threads."""
        self.omp_env["OMP_NUM_THREADS"] = omp_threads

    def set_mem_per_cpu(self, mem_mb):
        """mem_per_cpu is not available in ShellAdapter."""

    def cancel(self, job_id):
        return os.system("kill -9 %d" % job_id)

    def submit_to_queue(self, script_file):

        if not os.path.exists(script_file):
            raise self.Error('Cannot find script file located at: {}'.format(script_file))

        try:
            # submit the job
            process = Popen(("/bin/bash", script_file), stderr=PIPE)
            queue_id = process.pid
            return process, queue_id

        except:
            # random error
            raise self.Error("Random Error ...!")

    def get_njobs_in_queue(self, username=None):
        return None

    def exclude_nodes(self, nodes):
        return False

    def increase_mem(self, factor):
        return False

    def increase_time(self, factor):
        return False

    def increase_cpus(self, factor):
        return False


class SlurmAdapter(AbstractQueueAdapter):
    QTYPE = "slurm"

    QTEMPLATE = """\
#!/bin/bash

#SBATCH --ntasks=$${ntasks}
#SBATCH --ntasks-per-node=$${ntasks_per_node}
#SBATCH --cpus-per-task=$${cpus_per_task}
#SBATCH --time=$${time}
#SBATCH --partition=$${partition}
#SBATCH --account=$${account}
#SBATCH --job-name=$${job_name}
#SBATCH	--nodes=$${nodes}
#SBATCH	--exclude=$${exclude_nodes}
#SBATCH --mem=$${mem}
#SBATCH --mem-per-cpu=$${mem_per_cpu}
#SBATCH --mail-user=$${mail_user}
#SBATCH --mail-type=$${mail_type}
#SBATCH --constraint=$${constraint}
#SBATCH --gres=$${gres}
#SBATCH --requeue=$${requeue}
#SBATCH --nodelist=$${nodelist}
#SBATCH --propagate=$${propagate}

#SBATCH --output=$${_qout_path}
#SBATCH --error=$${_qerr_path}
"""

    LIMITS = {'max_total_tasks': 544, 'max_cpus_per_node': 16, 'mem': 6400000, 'mem_per_cpu': 64000, 'time': 2880}

    @property
    def mpi_procs(self):
        """Number of CPUs used for MPI."""
        return self.qparams.get("ntasks", 1)

    def set_mpi_procs(self, mpi_procs):
        """Set the number of CPUs used for MPI."""
        self.qparams["ntasks"] = mpi_procs

    def set_omp_threads(self, omp_threads):
        """Set the number of OpenMP threads."""
        self.omp_env["OMP_NUM_THREADS"] = omp_threads
        warnings.warn("set_omp_threads not availabe for %s" % self.__class__.__name__)

    def set_mem_per_cpu(self, mem_mb):
        """Set the memory per CPU in Megabytes"""
        self.qparams["mem_per_cpu"] = int(mem_mb)
        # Remove mem if it's defined.
        self.qparams.pop("mem", None)

    def cancel(self, job_id):
        return os.system("scancel %d" % job_id)

    def submit_to_queue(self, script_file, submit_err_file="sbatch.err"):

        if not os.path.exists(script_file):
            raise self.Error('Cannot find script file located at: {}'.format(script_file))

        submit_err_file = os.path.join(os.path.dirname(script_file), submit_err_file)

        # submit the job
        try:
            cmd = ['sbatch', script_file]
            process = Popen(cmd, stdout=PIPE, stderr=PIPE)
            # write the err output to file, a error parser may read it and a fixer may know what to do ...

            with open(submit_err_file, mode='w') as f:
                f.write('sbatch submit process stderr:')
                f.write(str(process.stderr.read()))
                f.write('qparams:')
                f.write(str(self.qparams))

            process.wait()

            # grab the returncode. SLURM returns 0 if the job was successful
            if process.returncode == 0:
                try:
                    # output should of the form '2561553.sdb' or '352353.jessup' - just grab the first part for job id
                    queue_id = int(process.stdout.read().split()[3])
                    logger.info('Job submission was successful and queue_id is {}'.format(queue_id))
                except:
                    # probably error parsing job code
                    queue_id = None
                    logger.warning('Could not parse job id following slurm...')

                finally:
                    return process, queue_id

            else:
                # some qsub error, e.g. maybe wrong queue specified, don't have permission to submit, etc...
                err_msg = ("Error in job submission with SLURM file {f} and cmd {c}\n".format(f=script_file, c=cmd) + 
                           "The error response reads: {c}".format(c=process.stderr.read()))
                raise self.Error(err_msg)

        except Exception as details:
            msg = 'Error while submitting job:\n' + str(details)
            logger.critical(msg)
            with open(submit_err_file, mode='a') as f:
                f.write(msg)

            try:
                print('sometimes we land here, no idea what is happening ... Michiel')
                print("details:\n", details, "cmd\n", cmd, "\nprocess.returcode:", process.returncode)
            except:
                pass

            # random error, e.g. no qsub on machine!
            raise self.Error('Running sbatch caused an error...')

    def exclude_nodes(self, nodes):
        try:
            if 'exclude_nodes' not in self.qparams.keys():
                self.qparams.update({'exclude_nodes': 'node'+nodes[0]})
                print('excluded node %s' % nodes[0])

            for node in nodes[1:]:
                self.qparams['exclude_nodes'] += ',node'+node
                print('excluded node %s' % node)

            return True

        except (KeyError, IndexError):
            return False

    def increase_cpus(self, factor=1.5):
        logger.info('increasing cpus')
        try:
            if self.qparams['ntasks'] > 1:
                # mpi parallel
                n = int(self.qparams['ntasks'] * factor)
                if n < self.LIMITS['max_total_tasks']:
                    self.qparams['ntasks'] = n
                    logger.info('increased ntasks to %s' % n)
                    return True
                else:
                    raise QueueAdapterError

            elif self.qparams['ntasks'] == 1 and self.qparams['cpus_per_task'] > 1:
                # open mp parallel
                n = int(self.qparams['cpus_per_task'] * factor)
                if n < self.LIMITS['max_cpus_per_node']:
                    self.qparams['cpus_per_task'] = n
                    return True
                else:
                    raise QueueAdapterError
            else:
                raise QueueAdapterError

        except (KeyError, QueueAdapterError):
            return False

    def increase_mem(self, factor=1.5):
        logger.info('increasing memory')
        try:
            if 'mem' in self.qparams.keys():
                n = int(self.qparams['mem'] * factor)
                if n < self.LIMITS['mem']:
                    self.qparams['mem'] = n
                    logger.info('increased mem to %s' % n)
                    return True
                else:
                    raise QueueAdapterError

            elif 'mem_per_cpu' in self.qparams.keys():
                n = int(self.qparams['mem_per_cpu'] * factor)
                if n < self.LIMITS['mem_per_cpu']:
                    self.qparams['mem'] = n
                    logger.info('increased mem_per_cpu to %s' % n)
                    return True
                else:
                    raise QueueAdapterError

            else:
                raise QueueAdapterError

        except (KeyError, IndexError, QueueAdapterError):
            return False

    def increase_time(self, factor=1.5):
        logger.info('increasing time')
        days, hours, minutes = 0, 0, 0
        try:
            # a slurm time parser ;-) forgetting about seconds
            # feel free to pull this out and mak time in minutes always
            if '-' not in self.qparams['time']:
                # "minutes",
                # "minutes:seconds",
                # "hours:minutes:seconds",
                if ':' not in self.qparams['time']:
                    minutes = int(float(self.qparams['time']))
                elif self.qparams['time'].count(':') == 1:
                    minutes = int(float(self.qparams['time'].split(':')[0]))
                else:
                    minutes = int(float(self.qparams['time'].split(':')[1]))
                    hours = int(float(self.qparams['time'].split(':')[0]))
            else:
                # "days-hours",
                # "days-hours:minutes",
                # "days-hours:minutes:seconds".
                days = int(float(self.qparams['time'].split('-')[0]))
                hours = int(float(self.qparams['time'].split('-')[1].split(':')[0]))
                try:
                    minutes = int(float(self.qparams['time'].split('-')[1].split(':')[1]))
                except IndexError:
                    pass
            time = (days * 24 + hours) * 60 + minutes
            time *= factor
            if time < self.LIMITS['time']:
                self.qparams['time'] = time
                logger.info('increased time to %s' % time)
                return True
            else:
                raise QueueAdapterError

        except (KeyError, QueueAdapterError):
            return False

    def get_njobs_in_queue(self, username=None):
        if username is None:
            username = getpass.getuser()

        cmd = ['squeue', '-o "%u"', '-u', username]
        process = Popen(cmd, shell=False, stdout=PIPE)
        process.wait()

        # parse the result
        if process.returncode == 0:
            # lines should have this form
            # username
            # count lines that include the username in it

            outs = process.stdout.readlines()
            njobs = len([line.split() for line in outs if username in line])
            logger.info('The number of jobs currently in the queue is: {}'.format(njobs))
            return njobs

        # there's a problem talking to squeue server?
        err_msg = ('Error trying to get the number of jobs in the queue using squeue service' + 
                   'The error response reads: {}'.format(process.stderr.read()))
        logger.critical(err_msg)

        return None

#PBS -l select=$${select}:ncpus=$${ncpus}:vmem=$${vmem}mb:mpiprocs=$${mpiprocs}:ompthreads=$${ompthreads}


class PbsProAdapter(AbstractQueueAdapter):
    QTYPE = "pbs"

    QTEMPLATE = """\
#!/bin/bash

#PBS -A $${account}
#PBS -N $${job_name}
#PBS -l walltime=$${walltime}
#PBS -q $${queue}
#PBS -l model=$${model}
#PBS -l place=$${place}
#PBS -W group_list=$${group_list}
#PBS -l select=$${select}:ncpus=1:vmem=$${vmem}mb:mpiprocs=1:ompthreads=$${ompthreads}
<<<<<<< HEAD
####PBS -l select=$${select}:ncpus=$${ncpus}:vmem=$${vmem}mb:mpiprocs=$${mpiprocs}:ompthreads=$${ompthreads}
=======
>>>>>>> 5f2cf761
#PBS -l pvmem=$${pvmem}mb
#PBS -r y
#PBS -o $${_qout_path}
#PBS -e $${_qerr_path}
"""
    """
    the limits for certain parameters set on the cluster.
    currently hard coded, should be read at init
    the increase functions will not increase beyond thise limits
    """

    LIMITS = {'max_total_tasks': 3888, 'time': 48, 'max_select': 300, 'mem': 16000}

    @property
    def mpi_procs(self):
<<<<<<< HEAD
        """Number of MPI processes."""
=======
        """Number of CPUs used for MPI. The number of MPI processes."""
>>>>>>> 5f2cf761
        return self.qparams.get("select", 1)
        #return self._mpi_procs
                                                    
    def set_mpi_procs(self, mpi_procs):
<<<<<<< HEAD
        """Set the number of MPI processes."""
=======
        """Number of CPUs used for MPI. The number of MPI processes."""
>>>>>>> 5f2cf761
        self.qparams["select"] = mpi_procs
        #self._mpi_procs = mpi_procs

    def set_omp_threads(self, omp_threads):
        """Set the number of OpenMP threads. Per MPI process."""
        self.omp_env["OMP_NUM_THREADS"] = omp_threads
        self.qparams["ompthreads"] = omp_threads

    def set_mem_per_cpu(self, mem_mb):
        """Set the memory per CPU in Megabytes"""
        self.qparams["pvmem"] = mem_mb
        self.qparams["vmem"] = mem_mb

    def cancel(self, job_id):
        return os.system("qdel %d" % job_id)

    def params_from_partition(self, p):
        """
        Select is not the most intuitive command. For more info see
        http://www.cardiff.ac.uk/arcca/services/equipment/User-Guide/pbs.html
        https://portal.ivec.org/docs/Supercomputers/PBS_Pro
        """
        if p is None: return {}
        if self.use_only_mpi:
            # Pure MPI run
            num_nodes, rest_cores = p.divmod_node(self.mpi_procs, self.omp_threads)

            if rest_cores == 0:
                # Can allocate entire nodes because self.mpi_procs is divisible by cores_per_node.
                print("PURE MPI run commensurate with cores_per_node", self.run_info)
                select_params = dict(
                    select=num_nodes,
                    ncpus=p.cores_per_node,
                    mpiprocs=p.cores_per_node,
                    ompthreads=1)

            elif num_nodes == 0:
                print("IN_CORE PURE MPI:", self.run_info)
                select_params = dict(
                    select=rest_cores,
                    ncpus=1,
                    mpiprocs=1,
                    ompthreads=1)

            else:
                print("OUT-OF-CORE PURE MPI (not commensurate with cores_per_node):", self.run_info)
                select_params = dict(
                    select=self.mpi_procs,
                    ncpus=1,
                    mpiprocs=1,
                    ompthreads=1)

        elif self.use_only_omp:
            # Pure OMP run.
            print("PURE OPENMP run.", self.run_info)
            assert p.can_use_omp_threads(self.omp_threads)

            select_params = dict(
                select=1,
                ncpus=self.omp_threads,
                mpiprocs=1,
                ompthreads=self.omp_threads)

        elif self.use_mpi_omp:
            # Hybrid MPI-OpenMP run.
            assert p.can_use_omp_threads(self.omp_threads)
            num_nodes, rest_cores = p.divmod_node(self.mpi_procs, self.omp_threads)
            #print(num_nodes, rest_cores)
            # TODO: test this

            if rest_cores == 0 or num_nodes == 0:  
                print("HYBRID MPI-OPENMP run, perfectly divisible among nodes: ", self.run_info)
                select = max(num_nodes, 1)
                mpiprocs = self.mpi_procs // select
                select_params = dict(
                    select=select,
                    ncpus=mpiprocs * self.omp_threads,
                    mpiprocs=mpiprocs,
                    ompthreads=self.omp_threads)
            else:
                print("HYBRID MPI-OPENMP, NOT commensurate with nodes: ", self.run_info)
                select_params = dict(
                    select=self.mpi_procs,
                    ncpus=self.omp_threads,
                    mpiprocs=1,
                    ompthreads=self.omp_threads)

        else:
            raise RuntimeError("You should not be here")

        return AttrDict(select_params)

<<<<<<< HEAD
    def get_subs_dict(self, partition):
        subs_dict = super(PbsProAdapter, self).get_subs_dict(partition)
        # Optimize parameters from the partition.
=======
    def get_subs_dict(self):
        return super(PbsProAdapter, self).get_subs_dict()
        return
>>>>>>> 5f2cf761
        # Parameters defining the partion. Hard-coded for the time being.
        # but this info should be passed via taskmananger.yml
        #p = Partition(name="hardcoded", num_nodes=100, sockets_per_node=2, cores_per_socket=4, mem_per_node="1000 Mb")
        #subs_dict.update(self.params_from_partition(partition))
        #subs_dict["vmem"] = 5
        return subs_dict

    def submit_to_queue(self, script_file):
        """Submit a job script to the queue."""
        if not os.path.exists(script_file):
            raise self.Error('Cannot find script file located at: {}'.format(script_file))

        # submit the job
        try:
            cmd = ['qsub', script_file]
            process = Popen(cmd, stdout=PIPE, stderr=PIPE)
            process.wait()

            # grab the return code. PBS returns 0 if the job was successful
            if process.returncode == 0:
                try:
                    # output should of the form '2561553.sdb' or '352353.jessup' - just grab the first part for job id
                    queue_id = int(process.stdout.read().split('.')[0])
                    logger.info('Job submission was successful and queue_id is {}'.format(queue_id))

                except:
                    # probably error parsing job code
                    logger.warning("Could not parse job id following qsub...")
                    queue_id = None

                finally:
                    return process, queue_id

            else:
                # some qsub error, e.g. maybe wrong queue specified, don't have permission to submit, etc...
                msg = ('Error in job submission with PBS file {f} and cmd {c}\n'.format(f=script_file, c=cmd) + 
                       'The error response reads: {}'.format(process.stderr.read()))
                raise self.Error(msg)

        except Exception as exc:
            # random error, e.g. no qsub on machine!
            raise self.Error("Running qsub caused an error...\n%s" % str(exc))

    def get_njobs_in_queue(self, username=None):
        # Initialize username
        if username is None:
            username = getpass.getuser()

        # run qstat
        try:
            qstat = Command(['qstat', '-a', '-u', username]).run(timeout=5)

            # parse the result
            if qstat.status == 0:
                # lines should have this form
                # '1339044.sdb          username  queuename    2012-02-29-16-43  20460   --   --    --  00:20 C 00:09'
                # count lines that include the username in it

                # TODO: only count running or queued jobs. or rather, *don't* count jobs that are 'C'.
                outs = qstat.output.split('\n')
                njobs = len([line.split() for line in outs if username in line])
                logger.info('The number of jobs currently in the queue is: {}'.format(njobs))

                return njobs
        except:
            # there's a problem talking to qstat server?
            print(qstat.output.split('\n'))
            err_msg = ('Error trying to get the number of jobs in the queue using qstat service\n' +
                       'The error response reads: {}'.format(qstat.error))
            logger.critical(boxed(err_msg))
            return None

    # no need to raise an error, if False is returned the fixer may try something else, we don't need to kill the
    # scheduler just yet

    def exclude_nodes(self, nodes):
        logger.warning('exluding nodes, not implemented yet pbs')
        return False

    def increase_mem(self, factor=1):
        base_increase = 2000
        new_mem = self.qparams["pvmem"] + factor*base_increase
        if new_mem < self.LIMITS['mem']:
            self.set_mem_per_cpu(new_mem)
            return True
        else:
            logger.warning('could not increase mem further')
            return False

    def increase_time(self, factor=1.5):
        days, hours, minutes = 0, 0, 0
        try:
            # a pbe time parser [HH:MM]:SS
            # feel free to pull this out and mak time in minutes always
            n = str(self.qparams['time']).count(':')
            if n == 0:
                hours = int(float(self.qparams['time']))
            elif n > 1:
                hours = int(float(self.qparams['time'].split(':')[0]))
                minutes = int(float(self.qparams['time'].split(':')[1]))
            time = hours * 60 + minutes
            time *= factor
            if time < self.LIMITS['time']:
                self.qparams['time'] = str(int(time / 60)) + ':' + str(int(time - 60 * int(time / 60))) + ':00'
                logger.info('increased time to %s minutes' % time)
                return True
            else:
                raise QueueAdapterError
        except (KeyError, QueueAdapterError):
            return False

    def increase_cpus(self, factor):
        base_increase = 12
        new_cpus = self.qparams['select'] + factor * base_increase
        if new_cpus < self.LIMITS['max_select']:
            self.qparams['select'] = new_cpus
            return True
        else:
            logger.warning('increasing cpus reached the limit')
            return False


class TorqueAdapter(PbsProAdapter):
    """Adapter for Torque."""

    QTYPE = "torque"

    QTEMPLATE = """\
#!/bin/bash

#PBS -A $${account}
#PBS -N $${job_name}
#PBS -l walltime=$${walltime}
#PBS -q $${queue}
#PBS -l model=$${model}
#PBS -l place=$${place}
#PBS -W group_list=$${group_list}
####PBS -l select=$${select}:ncpus=1:vmem=$${vmem}mb:mpiprocs=1:ompthreads=$${ompthreads}
####PBS -l pvmem=$${pvmem}mb
#PBS -l pmem=$${pmem}mb
####PBS -l mppwidth=$${mppwidth}
#PBS -l nodes=$${nodes}:ppn=$${ppn} 
#PBS -M $${mail_user}
#PBS -m $${mail_type}
# Submission environment
#PBS -V
#PBS -o $${_qout_path}
#PBS -e $${_qerr_path}
"""
    LIMITS = {'max_total_tasks': 3888, 'time': 48, 'max_nodes': 16}

    def set_mem_per_cpu(self, mem_mb):
        """Set the memory per core in Megabytes"""
        self.qparams["pmem"] = mem_mb
        self.qparams["mem"] = mem_mb

    @property
    def mpi_procs(self):
        """Number of MPI processes."""
        return self.qparams.get("nodes", 1)*self.qparams.get("ppn", 1)

    def set_mpi_procs(self, mpi_procs):
        """Set the number of CPUs used for MPI."""
        self.qparams["nodes"] = 1
        self.qparams["ppn"] = mpi_procs

    def increase_nodes(self, factor):
        base_increase = 1
        new_nodes = self.qparams['nodes'] + factor * base_increase
        if new_nodes < self.LIMITS['max_nodes']:
            self.qparams['nodes'] = new_nodes
            return True
        else:
            logger.warning('increasing cpus reached the limit')
            return False


class SGEAdapter(AbstractQueueAdapter):
    """
    Adapter for Sun Grid Engine (SGE) task submission software.
    """
    QTYPE = "sge"

    QTEMPLATE = """\
#!/bin/bash

#$ -A $${account}
#$ -N $${job_name}
#$ -l h rt=$${walltime}
#$ -pe $${queue} $${ncpus}
#$ -cwd
#$ -j y
#$ -m n
#$ -e $${_qerr_path}
#$ -o $${_qout_path}
#$ -S /bin/bash
"""
    @property
    def mpi_procs(self):
        """Number of CPUs used for MPI."""
        return self.qparams.get("ncpus", 1) 
                                                    
    def set_mpi_procs(self, mpi_procs):
        """Set the number of CPUs used for MPI."""
        self.qparams["ncpus"] = mpi_procs

    def set_omp_threads(self, omp_threads):
        """Set the number of OpenMP threads."""
        self.omp_env["OMP_NUM_THREADS"] = omp_threads
        warnings.warn("set_omp_threads not availabe for %s" % self.__class__.__name__)

    def set_mem_per_cpu(self, mem_mb):
        """Set the memory per CPU in Megabytes"""
        raise NotImplementedError("")
        #self.qparams["mem_per_cpu"] = mem_mb
        ## Remove mem if it's defined.
        #self.qparams.pop("mem", None)

    def cancel(self, job_id):
        return os.system("qdel %d" % job_id)

    def submit_to_queue(self, script_file):
        """Submit a job script to the queue."""
        if not os.path.exists(script_file):
            raise self.Error('Cannot find script file located at: {}'.format(script_file))

        # submit the job
        try:
            cmd = ['qsub', script_file]
            process = Popen(cmd, stdout=PIPE, stderr=PIPE)
            process.wait()

            # grab the returncode. SGE returns 0 if the job was successful
            if process.returncode == 0:
                try:
                    # output should of the form 
                    # Your job 1659048 ("NAME_OF_JOB") has been submitted 
                    queue_id = int(process.stdout.read().split(' ')[2])
                    logger.info('Job submission was successful and queue_id is {}'.format(queue_id))

                except:
                    # probably error parsing job code
                    logger.warning("Could not parse job id following qsub...")
                    queue_id = None

                finally:
                    return process, queue_id

            else:
                # some qsub error, e.g. maybe wrong queue specified, don't have permission to submit, etc...
                msg = ('Error in job submission with PBS file {f} and cmd {c}\n'.format(f=script_file, c=cmd) + 
                       'The error response reads: {}'.format(process.stderr.read()))
                raise self.Error(msg)

        except:
            # random error, e.g. no qsub on machine!
            raise self.Error("Running qsub caused an error...")

    def get_njobs_in_queue(self, username=None):
        # Initialize username
        if username is None:
            username = getpass.getuser()

        # run qstat
        qstat = Command(['qstat', '-u', username]).run(timeout=5)

        # parse the result
        if qstat.status == 0:
            # lines should contain username
            # count lines that include the username in it

            # TODO: only count running or queued jobs. or rather, *don't* count jobs that are 'C'.
            outs = qstat.output.split('\n')
            njobs = len([line.split() for line in outs if username in line])
            logger.info('The number of jobs currently in the queue is: {}'.format(njobs))

            return njobs

        # there's a problem talking to qstat server?
        err_msg = ('Error trying to get the number of jobs in the queue using qstat service\n' + 
                   'The error response reads: {}'.format(qstat.error))
        logger.critical(err_msg)

        return None

    def exclude_nodes(self, nodes):
        """
        Method to exclude nodes in the calculation
        """
        raise NotImplementedError("exclude_nodes")
                                                                         
    def increase_mem(self, factor):
        """
        Method to increase the amount of memory asked for, by factor.
        """
        raise NotImplementedError("increase_mem")
                                                                         
    def increase_time(self, factor):
        """
        Method to increase the available wall time asked for, by factor.
        """
        raise NotImplementedError("increase_time")

    def increase_cpus(self, factor):
        raise NotImplementedError("increase_cpus")


class MOABAdapter(AbstractQueueAdapter):
    """https://computing.llnl.gov/tutorials/moab/"""
    QTYPE = "moab"

    QTEMPLATE = """\
#!/bin/bash

#MSUB -a $${eligible_date}
#MSUB -A $${account}
#MSUB -c $${checkpoint_interval}
#MSUB -l feature=$${feature}
#MSUB -l gres=$${gres}
#MSUB -l nodes=$${nodes}
#MSUB -l partition=$${partition}
#MSUB -l procs=$${procs}
#MSUB -l ttc=$${ttc}
#MSUB -l walltime=$${walltime}
#MSUB -l $${resources}
#MSUB -p $${priority}
#MSUB -q $${queue}
#MSUB -S $${shell}
#MSUB -N $${job_name}
#MSUB -v $${variable_list}

#MSUB -o $${_qout_path}
#MSUB -e $${_qerr_path}
"""

    @property
    def mpi_procs(self):
        """Number of CPUs used for MPI."""
        return self.qparams.get("procs", 1)

    def set_mpi_procs(self, mpi_procs):
        """Set the number of CPUs used for MPI."""
        self.qparams["procs"] = mpi_procs

    def set_omp_threads(self, omp_threads):
        """Set the number of OpenMP threads."""
        self.omp_env["OMP_NUM_THREADS"] = omp_threads

    def cancel(self, job_id):
        return os.system("canceljob %d" % job_id)

    def submit_to_queue(self, script_file, submit_err_file="sbatch.err"):
        """Submit a job script to the queue."""
        if not os.path.exists(script_file):
            raise self.Error('Cannot find script file located at: {}'.format(script_file))

        submit_err_file = os.path.join(os.path.dirname(script_file), submit_err_file)

        # submit the job
        try:
            cmd = ['msub', script_file]
            process = Popen(cmd, stdout=PIPE, stderr=PIPE)
            # write the err output to file, a error parser may read it and a fixer may know what to do ...

            with open(submit_err_file, mode='w') as f:
                f.write('msub submit process stderr:')
                f.write(str(process.stderr.read()))
                f.write('qparams:')
                f.write(str(self.qparams))

            process.wait()

            # grab the returncode. MOAB returns 0 if the job was successful
            if process.returncode == 0:
                try:
                    # output should be the queue_id
                    queue_id = int(process.stdout.read().split()[0])
                    logger.info('Job submission was successful and queue_id is {}'.format(queue_id))
                except:
                    # probably error parsing job code
                    queue_id = None
                    logger.warning('Could not parse job id following msub...')

                finally:
                    return process, queue_id

            else:
                # some qsub error, e.g. maybe wrong queue specified, don't have permission to submit, etc...
                err_msg = ("Error in job submission with MOAB file {f} and cmd {c}\n".format(f=script_file, c=cmd) + 
                           "The error response reads: {c}".format(c=process.stderr.read()))
                raise self.Error(err_msg)

        except Exception as details:
            msg = 'Error while submitting job:\n' + str(details)
            logger.critical(msg)
            with open(submit_err_file, mode='a') as f:
                f.write(msg)

            try:
                print('sometimes we land here, no idea what is happening ... Michiel')
                print("details:\n", details, "cmd\n", cmd, "\nprocess.returcode:", process.returncode)
            except:
                pass

            # random error, e.g. no qsub on machine!
            raise self.Error('Running msub caused an error...')

    def get_njobs_in_queue(self, username=None):
        if username is None:
            username = getpass.getuser()

        cmd = ['showq', '-s -u', username]
        process = Popen(cmd, shell=False, stdout=PIPE)
        process.wait()

        # parse the result
        if process.returncode == 0:
            # lines should have this form:
            ## 
            ## active jobs: N  eligible jobs: M  blocked jobs: P
            ##
            ## Total job:  1
            ##
            # Split the output string and return the last element.

            outs = process.stdout.readlines()
            njobs = int(outs.split()[-1])
            logger.info('The number of jobs currently in the queue is: {}'.format(njobs))
            return njobs

        # there's a problem talking to squeue server?
        err_msg = ('Error trying to get the number of jobs in the queue using showq service' + 
                   'The error response reads: {}'.format(process.stderr.read()))
        logger.critical(err_msg)

        return None
    
    def exclude_nodes(self, nodes):
        raise NotImplementedError("exclude_nodes")
                                                                         
    def increase_mem(self, factor):
        raise NotImplementedError("increase_mem")
                                                                         
    def increase_time(self, factor):
        raise NotImplementedError("increase_time")

    def increase_cpus(self, factor):
        raise NotImplementedError("increase_cpus")
        
    def set_mem_per_cpu(self, factor):
        raise NotImplementedError("set_mem_per_cpu")


class QScriptTemplate(string.Template):
    delimiter = '$$'

<|MERGE_RESOLUTION|>--- conflicted
+++ resolved
@@ -1003,10 +1003,7 @@
 #PBS -l place=$${place}
 #PBS -W group_list=$${group_list}
 #PBS -l select=$${select}:ncpus=1:vmem=$${vmem}mb:mpiprocs=1:ompthreads=$${ompthreads}
-<<<<<<< HEAD
 ####PBS -l select=$${select}:ncpus=$${ncpus}:vmem=$${vmem}mb:mpiprocs=$${mpiprocs}:ompthreads=$${ompthreads}
-=======
->>>>>>> 5f2cf761
 #PBS -l pvmem=$${pvmem}mb
 #PBS -r y
 #PBS -o $${_qout_path}
@@ -1022,20 +1019,12 @@
 
     @property
     def mpi_procs(self):
-<<<<<<< HEAD
         """Number of MPI processes."""
-=======
-        """Number of CPUs used for MPI. The number of MPI processes."""
->>>>>>> 5f2cf761
         return self.qparams.get("select", 1)
         #return self._mpi_procs
                                                     
     def set_mpi_procs(self, mpi_procs):
-<<<<<<< HEAD
         """Set the number of MPI processes."""
-=======
-        """Number of CPUs used for MPI. The number of MPI processes."""
->>>>>>> 5f2cf761
         self.qparams["select"] = mpi_procs
         #self._mpi_procs = mpi_procs
 
@@ -1128,15 +1117,9 @@
 
         return AttrDict(select_params)
 
-<<<<<<< HEAD
     def get_subs_dict(self, partition):
         subs_dict = super(PbsProAdapter, self).get_subs_dict(partition)
         # Optimize parameters from the partition.
-=======
-    def get_subs_dict(self):
-        return super(PbsProAdapter, self).get_subs_dict()
-        return
->>>>>>> 5f2cf761
         # Parameters defining the partion. Hard-coded for the time being.
         # but this info should be passed via taskmananger.yml
         #p = Partition(name="hardcoded", num_nodes=100, sockets_per_node=2, cores_per_socket=4, mem_per_node="1000 Mb")
