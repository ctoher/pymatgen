"""
Part of this code is based on a similar implementation present in FireWorks (https://pypi.python.org/pypi/FireWorks).
Work done by D. Waroquiers, A. Jain, and M. Kocher.

The main difference wrt the Fireworks implementation is that the QueueAdapter
objects provide a programmatic interface for setting important attributes 
such as the number of MPI nodes, the number of OMP threads and the memory requirements.
This programmatic interface is used by the `TaskManager` for optimizing the parameters
of the run before submitting the job (Abinit provides the autoparal option that 
allows one to get a list of parallel configuration and their expected efficiency).
"""
from __future__ import print_function, division

import os
import abc
import string
import copy
import getpass
import warnings

from subprocess import Popen, PIPE
from pymatgen.io.abinitio.launcher import ScriptEditor
from pymatgen.util.string_utils import is_string

import logging
logger = logging.getLogger(__name__)

__all__ = [
    "MpiRunner",
    "qadapter_class",
]


class Command(object):
    """
    From https://gist.github.com/kirpit/1306188

    Enables to run subprocess commands in a different thread with TIMEOUT option.

    Based on jcollado's solution:
    http://stackoverflow.com/questions/1191374/subprocess-with-timeout/4825933#4825933
    """
    command = None
    process = None
    status = None
    output, error = '', ''

    def __init__(self, command):
        if is_string(command):
            import shlex
            command = shlex.split(command)

        self.command = command

    def run(self, timeout=None, **kwargs):
        """ Run a command then return: (status, output, error). """

        def target(**kwargs):
            try:
                self.process = Popen(self.command, **kwargs)
                self.output, self.error = self.process.communicate()
                self.status = self.process.returncode
            except:
                import traceback
                self.error = traceback.format_exc()
                self.status = -1

        # default stdout and stderr
        if 'stdout' not in kwargs:
            kwargs['stdout'] = PIPE
        if 'stderr' not in kwargs:
            kwargs['stderr'] = PIPE
        # thread
        import threading
        thread = threading.Thread(target=target, kwargs=kwargs)
        thread.start()
        thread.join(timeout)
        if thread.is_alive():
            self.process.terminate()
            thread.join()

        return self.status, self.output, self.error


class MpiRunner(object):
    """
    This object provides an abstraction for the mpirunner provided 
    by the different MPI libraries. It's main task is handling the
    different syntax and options supported by the different mpirunners.
    """
    def __init__(self, name, type=None, options=""):
        self.name = name
        self.type = None
        self.options = options

    def string_to_run(self, executable, mpi_ncpus, stdin=None, stdout=None, stderr=None):
        stdin = "< " + stdin if stdin is not None else ""
        stdout = "> " + stdout if stdout is not None else ""
        stderr = "2> " + stderr if stderr is not None else ""

        if self.has_mpirun:

            if self.type is None:
                # TODO: better treatment of mpirun syntax.
                #se.add_line('$MPIRUN -n $MPI_NCPUS $EXECUTABLE < $STDIN > $STDOUT 2> $STDERR')
                num_opt = "-n " + str(mpi_ncpus)
                cmd = " ".join([self.name, num_opt, executable, stdin, stdout, stderr])

            else:
                raise NotImplementedError("type %s is not supported!")

        else:
            #assert mpi_ncpus == 1
            cmd = " ".join([executable, stdin, stdout, stderr])

        return cmd

    @property
    def has_mpirun(self):
        """True if we are running via mpirun, mpiexec ..."""
        return self.name is not None


def qadapter_class(qtype):
    """Return the concrete `Adapter` class from a string."""
    return {"shell": ShellAdapter,
            "slurm": SlurmAdapter,
            "pbs": PbsAdapter,
            "sge": SGEAdapter,
            }[qtype.lower()]


class QueueAdapterError(Exception):
    """Error class for exceptions raise by QueueAdapter."""


class AbstractQueueAdapter(object):
    """
    The QueueAdapter is responsible for all interactions with a specific
    queue management system. This includes handling all details of queue
    script format as well as queue submission and management.

    This is the Abstract base class defining the methods that 
    must be implemented by the concrete classes.
    A user should extend this class with implementations that work on
    specific queue systems.
    """
    __metaclass__ = abc.ABCMeta

    Error = QueueAdapterError

    def __init__(self, qparams=None, setup=None, modules=None, shell_env=None, omp_env=None, 
                 pre_run=None, post_run=None, mpi_runner=None):
        """
        Args:
            setup:
                String or list of commands to execute during the initial setup.
            modules:
                String or list of modules to load before running the application.
            shell_env:
                Dictionary with the environment variables to export
                before running the application.
            omp_env:
                Dictionary with the OpenMP variables.
            pre_run:
                String or list of commands to execute before launching the calculation.
            post_run:
                String or list of commands to execute once the calculation is completed.
            mpi_runner:
                Path to the MPI runner or `MpiRunner` instance. None if not used
        """
        # Make defensive copies so that we can change the values at runtime.
        self.qparams = qparams.copy() if qparams is not None else {}
        self._verbatim = []

        if is_string(setup):
            setup = [setup]
        self.setup = setup[:] if setup is not None else []

        self.omp_env = omp_env.copy() if omp_env is not None else {}

        if is_string(modules):
            modules = [modules]
        self.modules = modules[:] if modules is not None else []

        self.shell_env = shell_env.copy() if shell_env is not None else {}

        self.mpi_runner = mpi_runner
        if not isinstance(mpi_runner, MpiRunner):
            self.mpi_runner = MpiRunner(mpi_runner)

        if is_string(pre_run):
            pre_run = [pre_run]
        self.pre_run = pre_run[:] if pre_run is not None else []

        if is_string(post_run):
            post_run = [post_run]
        self.post_run = post_run[:] if post_run is not None else []

        # Parse the template so that we know the list of supported options.
        cls = self.__class__
        if hasattr(cls, "QTEMPLATE"): 
            # Consistency check.
            err_msg = ""
            for param in self.qparams:
                if param not in self.supported_qparams:
                    err_msg += "Unsupported QUEUE parameter name %s\n" % param
                    err_msg += "Supported are: \n"
                    for param_sup in self.supported_qparams:
                        err_msg += "    %s \n" % param_sup
            if err_msg:
                raise ValueError(err_msg)

    def copy(self):
        return copy.copy(self)

    def deepcopy(self):
        return copy.deepcopy(self)

    @property
    def supported_qparams(self):
        """
        Dictionary with the supported parameters that can be passed to the 
        queue manager (obtained by parsing QTEMPLATE).
        """ 
        try:
            return self._supported_qparams

        except AttributeError:
            import re
            self._supported_qparams = re.findall("\$\$\{(\w+)\}", self.QTEMPLATE)
            return self._supported_qparams
    
    @property
    def has_mpirun(self):
        """True if we are using a mpirunner"""
        return bool(self.mpi_runner)

    @property
    def has_omp(self):
        """True if we are using OpenMP threads"""
        return hasattr(self, "omp_env") and bool(getattr(self, "omp_env"))

    @property
    def tot_ncpus(self):
        """Total number of CPUs employed"""
        return self.mpi_ncpus * self.omp_ncpus 

    @property
    def omp_ncpus(self):
        """Number of OpenMP threads."""
        if self.has_omp:
            return self.omp_env["OMP_NUM_THREADS"]
        else:
            return 1

    @abc.abstractmethod
    def set_omp_ncpus(self, omp_ncpus):
        """Set the number of OpenMP threads."""

    @abc.abstractproperty
    def mpi_ncpus(self):
        """Number of CPUs used for MPI."""

    @abc.abstractmethod
    def set_mpi_ncpus(self, mpi_ncpus):
        """Set the number of CPUs used for MPI."""

    #@abc.abstractproperty
    #def queue_walltime(self):
    #    """Returns the walltime in seconds."""

    #@abc.abstractmethod
    #def set_queue_walltime(self):
    #    """Set the walltime in seconds."""

    #@abc.abstractproperty
    #def mem_per_cpu(self):
    #    """The memory per CPU in Megabytes."""
                                                
    @abc.abstractmethod
    def set_mem_per_cpu(self, mem_mb):
        """Set the memory per CPU in Megabytes"""

    #@property
    #def tot_mem(self):
    #    """Total memory required by the job n Megabytes."""
    #    return self.mem_per_cpu * self.mpi_ncpus

    @abc.abstractmethod
    def cancel(self, job_id):
        """
        Cancel the job. 

        Args:
            job_id:
                (in) Job identifier.

        Returns:
            Exit status.
        """

    def add_verbatim(self, lines):
        """
        Add a list of lines or just a string to the header.
        No programmatic interface to change these options is provided
        """
        if is_string(lines): lines = [lines]
        self._verbatim.extend(lines)

    def _make_qheader(self, job_name, qout_path, qerr_path):
        """Return a string with the options that are passed to the resource manager."""
        qtemplate = QScriptTemplate(self.QTEMPLATE)

        # set substitution dict for replacements into the template and clean null values
        subs_dict = {k: v for k, v in self.qparams.items() if v is not None}

        # Set job_name and the names for the stderr and stdout of the 
        # queue manager (note the use of the extensions .qout and .qerr
        # so that we can easily locate this file.
        subs_dict['job_name'] = job_name.replace('/','_') 
        subs_dict['_qout_path'] = qout_path
        subs_dict['_qerr_path'] = qerr_path

        # might contain unused parameters as leftover $$.
        unclean_template = qtemplate.safe_substitute(subs_dict)  

        # Remove lines with leftover $$.
        clean_template = []
        for line in unclean_template.split('\n'):
            if '$$' not in line:
                clean_template.append(line)

        # Add verbatim lines
        if self._verbatim:
            clean_template.extend(self._verbatim)

        return '\n'.join(clean_template)

    def get_script_str(self, job_name, launch_dir, executable, qout_path, qerr_path, stdin=None, stdout=None, stderr=None):
        """
        Returns a (multi-line) String representing the queue script, e.g. PBS script.
        Uses the template_file along with internal parameters to create the script.

        Args:
            job_name:
                Name of the job.
            launch_dir: 
                (str) The directory the job will be launched in.
            qout_path
                Path of the Queue manager output file.
            qerr_path:
                Path of the Queue manager error file.
        """
        # PBS does not accept job_names longer than 15 chars.
        if len(job_name) > 14 and isinstance(self, PbsAdapter):
            job_name = job_name[:14]

        # Construct the header for the Queue Manager.
        qheader = self._make_qheader(job_name, qout_path, qerr_path)

        # Add the bash section.
        se = ScriptEditor()

        if self.setup:
            se.add_comment("Setup section")
            se.add_lines(self.setup)
            se.add_emptyline()

        if self.modules:
            se.add_comment("Load Modules")
            se.add_line("module purge")
            se.load_modules(self.modules)
            se.add_emptyline()

        if self.has_omp:
            se.add_comment("OpenMp Environment")
            se.declare_vars(self.omp_env)
            se.add_emptyline()

        if self.shell_env:
            se.add_comment("Shell Environment")
            se.declare_vars(self.shell_env)
            se.add_emptyline()

        # Cd to launch_dir
        se.add_line("cd " + os.path.abspath(launch_dir))

        if self.pre_run:
            se.add_comment("Commands before execution")
            se.add_lines(self.pre_run)
            se.add_emptyline()

        # Construct the string to run the executable with MPI and mpi_ncpus.
        mpi_ncpus = self.mpi_ncpus

        line = self.mpi_runner.string_to_run(executable, mpi_ncpus, stdin=stdin, stdout=stdout, stderr=stderr)
        se.add_line(line)

        if self.post_run:
            se.add_emptyline()
            se.add_comment("Commands after execution")
            se.add_lines(self.post_run)

        shell_text = se.get_script_str()

        return qheader + shell_text + "\n"

    @abc.abstractmethod
    def submit_to_queue(self, script_file):
        """
        Submits the job to the queue, probably using subprocess or shutil

        Args:
            script_file: 
                (str) name of the script file to use (String)
        Returns:
            process, queue_id
        """

    @abc.abstractmethod
    def get_njobs_in_queue(self, username=None):
        """
        returns the number of jobs in the queue, probably using subprocess or shutil to
        call a command like 'qstat'. returns None when the number of jobs cannot be determined.

        Args:
            username: (str) the username of the jobs to count (default is to autodetect)
        """

    #some method to fix problems

    @abc.abstractmethod
    def exclude_nodes(self, nodes):
        """
        Method to exclude nodes in the calculation
        """

    @abc.abstractmethod
    def increase_mem(self, factor):
        """
        Method to increase the amount of memory asked for, by factor.
        """

    @abc.abstractmethod
    def increase_time(self, factor):
        """
        Method to increase the available wall time asked for, by factor.
        """

    @abc.abstractmethod
    def increase_cpus(self, factor):
        """
        Method to increase the number of cpus asked for.
        """


####################
# Concrete classes #
####################


class ShellAdapter(AbstractQueueAdapter):
    QTYPE = "shell"

    QTEMPLATE = """\
#!/bin/bash

export MPI_NCPUS=$${MPI_NCPUS}

"""

    @property
    def mpi_ncpus(self):
        """Number of CPUs used for MPI."""
        return self.qparams.get("MPI_NCPUS", 1)
                                                    
    def set_mpi_ncpus(self, mpi_ncpus):
        """Set the number of CPUs used for MPI."""
        self.qparams["MPI_NCPUS"] = mpi_ncpus

    def set_omp_ncpus(self, omp_ncpus):
        """Set the number of OpenMP threads."""
        self.omp_env["OMP_NUM_THREADS"] = omp_ncpus

    def set_mem_per_cpu(self, mem_mb):
        """mem_per_cpu is not available in ShellAdapter."""

    def cancel(self, job_id):
        return os.system("kill -9 %d" % job_id)

    def submit_to_queue(self, script_file):

        if not os.path.exists(script_file):
            raise self.Error('Cannot find script file located at: {}'.format(script_file))

        # submit the job
        try:
            process = Popen(("/bin/bash", script_file), stderr=PIPE)
            queue_id = process.pid
            return process, queue_id

        except:
            # random error
            raise self.Error("Random Error ...!")

    def get_njobs_in_queue(self, username=None):
        return None

    def exclude_nodes(self, nodes):
        return False

    def increase_mem(self, factor):
        return False

    def increase_time(self, factor):
        return False

    def increase_cpus(self, factor):
        return False


class SlurmAdapter(AbstractQueueAdapter):
    QTYPE = "slurm"

    QTEMPLATE = """\
#!/bin/bash

#SBATCH --ntasks=$${ntasks}
#SBATCH --ntasks-per-node=$${ntasks_per_node}
#SBATCH --cpus-per-task=$${cpus_per_task}
#SBATCH --time=$${time}
#SBATCH --partition=$${partition}
#SBATCH --account=$${account}
#SBATCH --job-name=$${job_name}
#SBATCH	--nodes=$${nodes}
#SBATCH	--exclude=$${exclude_nodes}
#SBATCH --mem=$${mem}
#SBATCH --mem-per-cpu=$${mem_per_cpu}
#SBATCH --mail-user=$${mail_user}
#SBATCH --mail-type=$${mail_type}
#SBATCH --constraint=$${constraint}
#SBATCH --gres=$${gres}
#SBATCH --requeue=$${requeue}
#SBATCH --nodelist=$${nodelist}
#SBATCH --propagate=$${propagate}

#SBATCH --output=$${_qout_path}
#SBATCH --error=$${_qerr_path}
"""

    @property
    def limits(self):
        """
        the limits for certain parameters set on the cluster.
        currently hard coded, should be read at init
        the increase functions will not increase beyond thise limits
        """
        return {'max_total_tasks': 544, 'max_cpus_per_node': 16, 'mem': 6400000, 'mem_per_cpu': 64000, 'time': 2880}

    @property
    def mpi_ncpus(self):
        """Number of CPUs used for MPI."""
        return self.qparams.get("ntasks", 1)

    def set_mpi_ncpus(self, mpi_ncpus):
        """Set the number of CPUs used for MPI."""
        self.qparams["ntasks"] = mpi_ncpus

    def set_omp_ncpus(self, omp_ncpus):
        """Set the number of OpenMP threads."""
        self.omp_env["OMP_NUM_THREADS"] = omp_ncpus
        warnings.warn("set_omp_ncpus not availabe for %s" % self.__class__.__name__)

    def set_mem_per_cpu(self, mem_mb):
        """Set the memory per CPU in Megabytes"""
        self.qparams["mem_per_cpu"] = int(mem_mb)
        # Remove mem if it's defined.
        self.qparams.pop("mem", None)

    def cancel(self, job_id):
        return os.system("scancel %d" % job_id)

    def submit_to_queue(self, script_file, submit_err_file="sbatch.err"):

        if not os.path.exists(script_file):
            raise self.Error('Cannot find script file located at: {}'.format(script_file))

        submit_err_file = os.path.join(os.path.dirname(script_file), submit_err_file)

        # submit the job
        try:
            cmd = ['sbatch', script_file]
            process = Popen(cmd, stdout=PIPE, stderr=PIPE)
            # write the err output to file, a error parser may read it and a fixer may know what to do ...
            f = open(submit_err_file, mode='w')
            f.write('sbatch submit process stderr:')
            f.write(str(process.stderr.read()))
            f.write('qparams:')
            f.write(str(self.qparams))
            f.close()
            process.wait()

            # grab the returncode. SLURM returns 0 if the job was successful
            if process.returncode == 0:
                try:
                    # output should of the form '2561553.sdb' or '352353.jessup' - just grab the first part for job id
                    queue_id = int(process.stdout.read().split()[3])
                    logger.info('Job submission was successful and queue_id is {}'.format(queue_id))

                except:
                    # probably error parsing job code
                    queue_id = None
                    logger.warning('Could not parse job id following slurm...')

                finally:
                    return process, queue_id

            else:
                # some qsub error, e.g. maybe wrong queue specified, don't have permission to submit, etc...
                err_msg = ("Error in job submission with SLURM file {f} and cmd {c}\n".format(f=script_file, c=cmd) + 
                           "The error response reads: {c}".format(c=process.stderr.read()))
                raise self.Error(err_msg)

        except BaseException as details:
            print('print exception: ' + str(details))
            f = open(submit_err_file, mode='a')
            f.write('print exception: ' + str(details))
            f.close()
            try:
                print('sometimes we land here, no idea what is happening ... Michiel')
                print(details)
                print(cmd)
                print(process.returncode)
            except:
                pass

            # random error, e.g. no qsub on machine!
            raise self.Error('Running sbatch caused an error...')

    def exclude_nodes(self, nodes):
        try:
            if 'exclude_nodes' not in self.qparams.keys():
                self.qparams.update({'exclude_nodes': 'node'+nodes[0]})
                print('excluded node %s' % nodes[0])
            for node in nodes[1:]:
                self.qparams['exclude_nodes'] += ',node'+node
                print('excluded node %s' % node)
            print(self.qparams)
            return True
        except (KeyError, IndexError):
            return False

    def increase_cpus(self, factor=1.5):
        print('increasing cpus')
        try:
            if self.qparams['ntasks'] > 1:
                # mpi parallel
                n = int(self.qparams['ntasks'] * factor)
                if n < self.limits['max_total_tasks']:
                    self.qparams['ntasks'] = n
                    print('increased ntasks to %s' % n)
                    return True
                else:
                    raise QueueAdapterError
            elif self.qparams['ntasks'] == 1 and self.qparams['cpus_per_task'] > 1:
                # open mp parallel
                n = int(self.qparams['cpus_per_task'] * factor)
                if n < self.limits['max_cpus_per_node']:
                    self.qparams['cpus_per_task'] = n
                    return True
                else:
                    raise QueueAdapterError
            else:
                raise QueueAdapterError
        except (KeyError, QueueAdapterError):
            return False

    def increase_mem(self, factor=1.5):
        print('increasing memory')
        try:
            if 'mem' in self.qparams.keys():
                n = int(self.qparams['mem'] * factor)
                if n < self.limits['mem']:
                    self.qparams['mem'] = n
                    print('increased mem to %s' % n)
                    return True
                else:
                    raise QueueAdapterError
            elif 'mem_per_cpu' in self.qparams.keys():
                n = int(self.qparams['mem_per_cpu'] * factor)
                if n < self.limits['mem_per_cpu']:
                    self.qparams['mem'] = n
                    print('increased mem_per_cpu to %s' % n)
                    return True
                else:
                    raise QueueAdapterError
            else:
                raise QueueAdapterError
        except (KeyError, IndexError, QueueAdapterError):
            return False

    def increase_time(self, factor=1.5):
        print('increasing time')
        days, hours, minutes = 0, 0, 0
        try:
            # a slurm time parser ;-) forgetting about seconds
            # feel free to pull this out and mak time in minutes always
            if '-' not in self.qparams['time']:
                # "minutes",
                # "minutes:seconds",
                # "hours:minutes:seconds",
                if ':' not in self.qparams['time']:
                    minutes = int(float(self.qparams['time']))
                elif self.qparams['time'].count(':') == 1:
                    minutes = int(float(self.qparams['time'].split(':')[0]))
                else:
                    minutes = int(float(self.qparams['time'].split(':')[1]))
                    hours = int(float(self.qparams['time'].split(':')[0]))
            else:
                # "days-hours",
                # "days-hours:minutes",
                # "days-hours:minutes:seconds".
                days = int(float(self.qparams['time'].split('-')[0]))
                hours = int(float(self.qparams['time'].split('-')[1].split(':')[0]))
                try:
                    minutes = int(float(self.qparams['time'].split('-')[1].split(':')[1]))
                except IndexError:
                    pass
            time = (days * 24 + hours) * 60 + minutes
            time *= factor
            if time < self.limits['time']:
                self.qparams['time'] = time
                print('increased time to %s' % time)
                return True
            else:
                raise QueueAdapterError
        except (KeyError, QueueAdapterError):
            return False

    def get_njobs_in_queue(self, username=None):
        if username is None:
            username = getpass.getuser()

        cmd = ['squeue', '-o "%u"', '-u', username]
        process = Popen(cmd, shell=False, stdout=PIPE)
        process.wait()

        # parse the result
        if process.returncode == 0:
            # lines should have this form
            # username
            # count lines that include the username in it

            outs = process.stdout.readlines()
            njobs = len([line.split() for line in outs if username in line])
            logger.info('The number of jobs currently in the queue is: {}'.format(njobs))
            return njobs

        # there's a problem talking to squeue server?
        err_msg = ('Error trying to get the number of jobs in the queue using squeue service' + 
                   'The error response reads: {}'.format(process.stderr.read()))
        logger.critical(err_msg)

        return None


class PbsAdapter(AbstractQueueAdapter):
    QTYPE = "pbs"

    QTEMPLATE = """\
#!/bin/bash

#PBS -A $${account}
#PBS -N $${job_name}
#PBS -l walltime=$${walltime}
#PBS -q $${queue}
#PBS -l model=$${model}
#PBS -l place=$${place}
#PBS -W group_list=$${group_list}
#PBS -l select=$${select}:ncpus=1:vmem=$${vmem}mb:mpiprocs=1:ompthreads=$${ompthreads}
#PBS -l pvmem=$${pvmem}mb
####PBS -l mppwidth=$${mppwidth}
####PBS -l nodes=$${nodes}:ppn=$${ppn}  # OLD SYNTAX
#PBS -o $${_qout_path}
#PBS -e $${_qerr_path}
"""

    @property
    def limits(self):
        """
        the limits for certain parameters set on the cluster.
        currently hard coded, should be read at init
        the increase functions will not increase beyond thise limits
        """
        return {'max_total_tasks': 3888, 'time': 48}

    @property
    def mpi_ncpus(self):
        """Number of CPUs used for MPI."""
        return self.qparams.get("select", 1)
                                                    
    def set_mpi_ncpus(self, mpi_ncpus):
        """Set the number of CPUs used for MPI."""
        self.qparams["select"] = mpi_ncpus

    def set_omp_ncpus(self, omp_ncpus):
        """Set the number of OpenMP threads."""
        self.omp_env["OMP_NUM_THREADS"] = omp_ncpus
        self.qparams["ompthreads"] = omp_ncpus

    def set_mem_per_cpu(self, mem_mb):
        """Set the memory per CPU in Megabytes"""
        self.qparams["pvmem"] = mem_mb
        self.qparams["vmem"] = mem_mb

    def cancel(self, job_id):
        return os.system("qdel %d" % job_id)

    def submit_to_queue(self, script_file):

        if not os.path.exists(script_file):
            raise self.Error('Cannot find script file located at: {}'.format(script_file))

        # submit the job
        try:
            cmd = ['qsub', script_file]
            process = Popen(cmd, stdout=PIPE, stderr=PIPE)
            process.wait()

            # grab the return code. PBS returns 0 if the job was successful
            if process.returncode == 0:
                try:
                    # output should of the form '2561553.sdb' or '352353.jessup' - just grab the first part for job id
                    queue_id = int(process.stdout.read().split('.')[0])
                    logger.info('Job submission was successful and queue_id is {}'.format(queue_id))

                except:
                    # probably error parsing job code
                    logger.warning("Could not parse job id following qsub...")
                    queue_id = None

                finally:
                    return process, queue_id

            else:
                # some qsub error, e.g. maybe wrong queue specified, don't have permission to submit, etc...
                msg = ('Error in job submission with PBS file {f} and cmd {c}\n'.format(f=script_file, c=cmd) + 
                       'The error response reads: {}'.format(process.stderr.read()))
                raise self.Error(msg)
        except:
            # random error, e.g. no qsub on machine!
            raise self.Error("Running qsub caused an error...")

    def get_njobs_in_queue(self, username=None):
        # Initialize username
        if username is None:
            username = getpass.getuser()

        # run qstat
        qstat = Command(['qstat', '-a', '-u', username])
        process = qstat.run(timeout=5)

        # parse the result
        if process[0] == 0:
            # lines should have this form
            # '1339044.sdb          username  queuename    2012-02-29-16-43  20460   --   --    --  00:20 C 00:09'
            # count lines that include the username in it

            # TODO: only count running or queued jobs. or rather, *don't* count jobs that are 'C'.
            outs = process[1].split('\n')
            njobs = len([line.split() for line in outs if username in line])
            logger.info('The number of jobs currently in the queue is: {}'.format(njobs))

            return njobs

        # there's a problem talking to qstat server?
        err_msg = ('Error trying to get the number of jobs in the queue using qstat service\n' + 
                   'The error response reads: {}'.format(process[2]))
        logger.critical(err_msg)

        return None

    def exclude_nodes(self, nodes):
        raise NotImplementedError("exclude_nodes")

    def increase_mem(self, factor):
        raise NotImplementedError("increase_mem")

<<<<<<< HEAD
    def increase_time(self, factor=1.5):
        days, hours, minutes = 0, 0, 0
        try:
            # a pbe time parser [HH:MM]:SS
            # feel free to pull this out and mak time in minutes always
            n = str(self.qparams['time']).count(':')
            if n == 0:
                hours = int(float(self.qparams['time']))
            elif n > 1:
                hours = int(float(self.qparams['time'].split(':')[0]))
                minutes = int(float(self.qparams['time'].split(':')[1]))
            time = hours * 60 + minutes
            time *= factor
            if time < self.limits['time']:
                self.qparams['time'] = str(int(time / 60)) + ':' + str(int(time - 60 * int(time / 60))) + ':00'
                print('increased time to %s minutes' % time)
                return True
            else:
                raise QueueAdapterError
        except (KeyError, QueueAdapterError):
            return False

    def increase_cpus(self, factor):
        print('increasing cpus, not implemented yet pbs')
        return False
=======
    def increase_time(self, factor):
        raise NotImplementedError("increase_time")

    def increase_cpus(self, factor):
        raise NotImplementedError("increase_cpus")
>>>>>>> 1dea2f5e


class SGEAdapter(AbstractQueueAdapter):
    """
    Adapter for Sun Grid Engine (SGE) task submission software.
    """
    QTYPE = "sge"

    QTEMPLATE = """\
#!/bin/bash

#$ -A $${account}
#$ -N $${job_name}
#$ -l h rt=$${walltime}
#$ -pe $${queue} $${ncpus}
#$ -cwd
#$ -j y
#$ -m n
#$ -e $${_qerr_path}
#$ -o $${_qout_path}
#$ -S /bin/bash
"""
    @property
    def mpi_ncpus(self):
        """Number of CPUs used for MPI."""
        return self.qparams.get("ncpus", 1) 
                                                    
    def set_mpi_ncpus(self, mpi_ncpus):
        """Set the number of CPUs used for MPI."""
        self.qparams["ncpus"] = mpi_ncpus

    def set_omp_ncpus(self, omp_ncpus):
        """Set the number of OpenMP threads."""
        self.omp_env["OMP_NUM_THREADS"] = omp_ncpus
        warnings.warn("set_omp_ncpus not availabe for %s" % self.__class__.__name__)

    def set_mem_per_cpu(self, mem_mb):
        """Set the memory per CPU in Megabytes"""
        raise NotImplementedError("")
        #self.qparams["mem_per_cpu"] = mem_mb
        ## Remove mem if it's defined.
        #self.qparams.pop("mem", None)

    def cancel(self, job_id):
        return os.system("qdel %d" % job_id)

    def submit_to_queue(self, script_file):

        if not os.path.exists(script_file):
            raise self.Error('Cannot find script file located at: {}'.format(script_file))

        # submit the job
        try:
            cmd = ['qsub', script_file]
            process = Popen(cmd, stdout=PIPE, stderr=PIPE)
            process.wait()

            # grab the returncode. SGE returns 0 if the job was successful
            if process.returncode == 0:
                try:
                    # output should of the form 
                    # Your job 1659048 ("NAME_OF_JOB") has been submitted 
                    queue_id = int(process.stdout.read().split(' ')[2])
                    logger.info('Job submission was successful and queue_id is {}'.format(queue_id))

                except:
                    # probably error parsing job code
                    logger.warning("Could not parse job id following qsub...")
                    queue_id = None

                finally:
                    return process, queue_id

            else:
                # some qsub error, e.g. maybe wrong queue specified, don't have permission to submit, etc...
                msg = ('Error in job submission with PBS file {f} and cmd {c}\n'.format(f=script_file, c=cmd) + 
                       'The error response reads: {}'.format(process.stderr.read()))
                raise self.Error(msg)

        except:
            # random error, e.g. no qsub on machine!
            raise self.Error("Running qsub caused an error...")

    def get_njobs_in_queue(self, username=None):
        # Initialize username
        if username is None:
            username = getpass.getuser()

        # run qstat
        qstat = Command(['qstat', '-u', username])
        process = qstat.run(timeout=5)

        # parse the result
        if process[0] == 0:
            # lines should contain username
            # count lines that include the username in it

            # TODO: only count running or queued jobs. or rather, *don't* count jobs that are 'C'.
            outs = process[1].split('\n')
            njobs = len([line.split() for line in outs if username in line])
            logger.info('The number of jobs currently in the queue is: {}'.format(njobs))

            return njobs

        # there's a problem talking to qstat server?
        err_msg = ('Error trying to get the number of jobs in the queue using qstat service\n' + 
                   'The error response reads: {}'.format(process[2]))
        logger.critical(err_msg)

        return None

    def exclude_nodes(self, nodes):
        """
        Method to exclude nodes in the calculation
        """
        raise NotImplementedError("exclude_nodes")
                                                                         
    def increase_mem(self, factor):
        """
        Method to increase the amount of memory asked for, by factor.
        """
        raise NotImplementedError("increase_mem")
                                                                         
    def increase_time(self, factor):
        """
        Method to increase the available wall time asked for, by factor.
        """
        raise NotImplementedError("increase_time")

    def increase_cpus(self, factor):
        raise NotImplementedError("increase_cpus")



class QScriptTemplate(string.Template):
    delimiter = '$$'<|MERGE_RESOLUTION|>--- conflicted
+++ resolved
@@ -607,7 +607,6 @@
                     # output should of the form '2561553.sdb' or '352353.jessup' - just grab the first part for job id
                     queue_id = int(process.stdout.read().split()[3])
                     logger.info('Job submission was successful and queue_id is {}'.format(queue_id))
-
                 except:
                     # probably error parsing job code
                     queue_id = None
@@ -881,13 +880,17 @@
 
         return None
 
+    # no need to raise an error, if False is returned the fixer may try something else, we don't need to kill the
+    # scheduler just yet
+
     def exclude_nodes(self, nodes):
-        raise NotImplementedError("exclude_nodes")
+        print('exluding nodes, not implemented yet pbs')
+        return False
 
     def increase_mem(self, factor):
-        raise NotImplementedError("increase_mem")
-
-<<<<<<< HEAD
+        print('increasing mem, not implemented yet pbs')
+        return False
+
     def increase_time(self, factor=1.5):
         days, hours, minutes = 0, 0, 0
         try:
@@ -913,13 +916,6 @@
     def increase_cpus(self, factor):
         print('increasing cpus, not implemented yet pbs')
         return False
-=======
-    def increase_time(self, factor):
-        raise NotImplementedError("increase_time")
-
-    def increase_cpus(self, factor):
-        raise NotImplementedError("increase_cpus")
->>>>>>> 1dea2f5e
 
 
 class SGEAdapter(AbstractQueueAdapter):
@@ -1053,6 +1049,5 @@
         raise NotImplementedError("increase_cpus")
 
 
-
 class QScriptTemplate(string.Template):
     delimiter = '$$'