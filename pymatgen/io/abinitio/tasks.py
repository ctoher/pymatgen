# coding: utf-8
"""
Classes defining Abinit calculations and workflows
"""
from __future__ import division, print_function, unicode_literals

import os
import time
import datetime
import shutil
import collections
import abc
import copy
import yaml
import six

from pprint import pprint
from monty.termcolor import colored
from six.moves import map, zip, StringIO
from monty.serialization import loadfn
from monty.string import is_string, list_strings
from monty.io import FileLock
from monty.collections import AttrDict, Namespace
from monty.functools import lazy_property
from pymatgen.util.string_utils import WildCard
from pymatgen.util.num_utils import maxloc
from pymatgen.serializers.json_coders import PMGSONable, json_pretty_dump, pmg_serialize
from .utils import File, Directory, irdvars_for_ext, abi_splitext, abi_extensions, FilepathFixer, Condition
from .netcdf import ETSF_Reader
from .strategies import StrategyWithInput, OpticInput
from . import abiinspect
from . import events 


try:
    from pydispatch import dispatcher
except ImportError:
    pass


__author__ = "Matteo Giantomassi"
__copyright__ = "Copyright 2013, The Materials Project"
__version__ = "0.1"
__maintainer__ = "Matteo Giantomassi"

__all__ = [
    "TaskManager",
    "ParalHintsParser",
    "ScfTask",
    "NscfTask",
    "RelaxTask",
    "DdkTask",
    "PhononTask",
    "SigmaTask",
    "OpticTask",
    "AnaddbTask",
]

import logging
logger = logging.getLogger(__name__)


# Tools and helper functions.

def straceback():
    """Returns a string with the traceback."""
    import traceback
    return traceback.format_exc()


class GridFsFile(AttrDict):
    def __init__(self, path, fs_id=None, mode="b"):
        super(GridFsFile, self).__init__(path=path, fs_id=fs_id, mode=mode)


class NodeResults(dict, PMGSONable):
    """
    Dictionary used to store the most important results produced by a Node.
    """
    JSON_SCHEMA = {
        "type": "object",
        "properties": {
            "node_id": {"type": "integer", "required": True},
            "node_finalized": {"type": "boolean", "required": True},
            "node_history": {"type": "array", "required": True},
            "node_class": {"type": "string", "required": True},
            "node_name": {"type": "string", "required": True},
            "node_status": {"type": "string", "required": True},
            "in": {"type": "object", "required": True, "description": "dictionary with input parameters"},
            "out": {"type": "object", "required": True, "description": "dictionary with the output results"},
            "exceptions": {"type": "array", "required": True},
            "files": {"type": "object", "required": True},
        },
    }

    @classmethod
    def from_node(cls, node):
        """Initialize an instance of `NodeResults` from a `Node` subclass."""
        kwargs = dict(
            node_id=node.node_id,
            node_finalized=node.finalized,
            node_history=list(node.history),
            node_name=node.name, 
            node_class=node.__class__.__name__,
            node_status=str(node.status),
        )

        return node.Results(node, **kwargs)

    def __init__(self, node, **kwargs):
        super(NodeResults, self).__init__(**kwargs)
        self.node = node

        if "in" not in self: self["in"] = Namespace()
        if "out" not in self: self["out"] = Namespace()
        if "exceptions" not in self: self["exceptions"] = []
        if "files" not in self: self["files"] = Namespace()

    @property
    def exceptions(self):
        return self["exceptions"]

    @property
    def gridfs_files(self):
        """List with the absolute paths of the files to be put in GridFs."""
        return self["files"]

    def add_gridfs_files(self, **kwargs):
        """
        This function registers the files that will be saved in GridFS.
        kwargs is a dictionary mapping the key associated to the file (usually the extension)
        to the absolute path. By default, files are assumed to be in binary form, for formatted files
        one should pass a tuple ("filepath", "t").

        Example::

            add_gridfs(GSR="path/to/GSR.nc", text_file=("/path/to/txt_file", "t"))

        The GSR file is a binary file, whereas text_file is a text file.
        """
        d = {}
        for k, v in kwargs.items():
            mode = "b" 
            if isinstance(v, (list, tuple)): v, mode = v
            d[k] = GridFsFile(path=v, mode=mode)
            
        self["files"].update(d)
        return self

    def push_exceptions(self, *exceptions):
        for exc in exceptions:
            newstr = str(exc)
            if newstr not in self.exceptions:
                self["exceptions"] += [newstr,]

    #def assert_valid(self):
    #    """
    #    Returns an empty list if results seem valid. 

    #    The try assert except trick allows one to get a string with info on the exception.
    #    We use the += operator so that sub-classes can add their own message.
    #    """
    #    # TODO Better treatment of events.
    #    try:
    #        assert (self["task_returncode"] == 0 and self["task_status"] == self.S_OK)
    #    except AssertionError as exc:
    #        self.push_exceptions(str(exc))
    #    return self.exceptions

    @pmg_serialize
    def as_dict(self):
        return self.copy()
                                                                                
    @classmethod
    def from_dict(cls, d):
        return cls({k: v for k, v in d.items() if k not in ("@module", "@class")})

    def json_dump(self, filename):
        json_pretty_dump(self.as_dict(), filename)

    @classmethod
    def json_load(cls, filename):
        return cls.from_dict(loadfn(filename))

    def validate_json_schema(self):
        import validictory
        d = self.as_dict()
        try:
            validictory.validate(d, self.JSON_SCHEMA)
            return True
        except ValueError as exc:
            pprint(d)
            print(exc)
            return False

    def update_collection(self, collection):
        """
        Update a mongodb collection.
        """
        node = self.node 
        flow = node if node.is_flow else node.flow

        # Build the key used to store the entry in the document.
        key = node.name
        if node.is_task:
            key = "w" + str(node.pos[0]) + "_t" + str(node.pos[1])
        elif node.is_workflow:
            key = "w" + str(node.pos)

        db = collection.database

        # Save files with GridFs first in order to get the ID.
        if self.gridfs_files:
            import gridfs
            fs = gridfs.GridFS(db)
            for ext, gridfile in self.gridfs_files.items():
                logger.info("gridfs: about to put file:", str(gridfile))
                # Here we set gridfile.fs_id that will be stored in the mondodb document
                try:
                    with open(gridfile.path, "r" + gridfile.mode) as f:
                        gridfile.fs_id = fs.put(f, filename=gridfile.path)
                except IOError as exc:
                    logger.critical(str(exc))

        if flow.mongo_id is None:
            # Flow does not have a mongo_id, allocate doc for the flow and save its id.
            flow.mongo_id = collection.insert({})
            print("Creating flow.mongo_id", flow.mongo_id, type(flow.mongo_id))

        # Get the document from flow.mongo_id and update it.
        doc = collection.find_one({"_id": flow.mongo_id})
        if key in doc:
            raise ValueError("%s is already in doc!" % key)
        doc[key] = self.as_dict()

        collection.save(doc)
        #collection.update({'_id':mongo_id}, {"$set": doc}, upsert=False)


class AbinitTaskResults(NodeResults):

    JSON_SCHEMA = NodeResults.JSON_SCHEMA.copy() 
    JSON_SCHEMA["properties"] = {
        "executable": {"type": "string", "required": True},
    }

    @classmethod
    def from_node(cls, task):
        """Initialize an instance from an AbinitTask instance."""
        new = super(AbinitTaskResults, cls).from_node(task)

        new.update(
            executable=task.executable,
            #executable_version:
            #task_events=
            pseudos=task.strategy.pseudos.as_dict()
            #input=task.strategy
        )

        new.add_gridfs_files(
            run_abi=(task.input_file.path, "t"),
            run_abo=(task.output_file.path, "t"),
        )

        return new


class ParalConf(AttrDict):
    """
    This object store the parameters associated to one 
    of the possible parallel configurations reported by ABINIT.
    Essentially it is a dictionary whose values can also be accessed 
    as attributes. It also provides default values for selected keys
    that might not be present in the ABINIT dictionary.

    Example:

        --- !Autoparal
        info: 
            version: 1
            autoparal: 1
            max_ncpus: 108
        configurations:
            -   tot_ncpus: 2         # Total number of CPUs
                mpi_ncpus: 2         # Number of MPI processes.
                omp_ncpus: 1         # Number of OMP threads (1 if not present)
                mem_per_cpu: 10      # Estimated memory requirement per MPI processor in Megabytes.
                efficiency: 0.4      # 1.0 corresponds to an "expected" optimal efficiency (strong scaling).
                vars: {              # Dictionary with the variables that should be added to the input.
                      varname1: varvalue1
                      varname2: varvalue2
                      }
            -
        ...

    For paral_kgb we have:
    nproc     npkpt  npspinor    npband     npfft    bandpp    weight   
       108       1         1        12         9         2        0.25
       108       1         1       108         1         2       27.00
        96       1         1        24         4         1        1.50
        84       1         1        12         7         2        0.25
    """
    _DEFAULTS = {
        "omp_ncpus": 1,     
        "mem_per_cpu": 0.0, 
        "vars": {}       
    }

    def __init__(self, *args, **kwargs):
        super(ParalConf, self).__init__(*args, **kwargs)
        
        # Add default values if not already in self.
        for k, v in self._DEFAULTS.items():
            if k not in self:
                self[k] = v

    def __str__(self):
        stream = StringIO()
        pprint(self, stream=stream)
        return stream.getvalue()

    # TODO: Change name in abinit
    @property
    def tot_cores(self):
        return self.tot_ncpus

    @property
    def mem_per_proc(self):
        return self.mem_per_cpu

    @property
    def mpi_procs(self):
        return self.mpi_ncpus

    @property
    def omp_threads(self):
        return self.omp_ncpus

    @property
    def speedup(self):
        """Estimated speedup reported by ABINIT."""
        return self.efficiency * self.tot_cores

    @property
    def tot_mem(self):
        """Estimated total memory in Mbs (computed from mem_per_cpu)"""
        return self.mem_per_proc * self.mpi_procs


class ParalHintsError(Exception):
    """Base error class for `ParalHints`."""


class ParalHintsParser(object):

    Error = ParalHintsError

    def __init__(self):
        # Used to push error strings.
        self._errors = collections.deque(maxlen=100)

    def parse(self, filename):
        """
        Read the AutoParal section (YAML format) from filename.
        Assumes the file contains only one section.
        """
        with abiinspect.YamlTokenizer(filename) as r:
            doc = r.next_doc_with_tag("!Autoparal")
            try:
                d = yaml.load(doc.text_notag)
                return ParalHints(info=d["info"], confs=d["configurations"])
            except:
                import traceback
                sexc = traceback.format_exc()
                err_msg = "Wrong YAML doc:\n%s\n\nException" % (doc.text, sexc)
                self._errors.append(err_msg)
                logger.critical(err_msg)
                raise self.Error(err_msg)


class ParalHints(collections.Iterable):
    """
    Iterable with the hints for the parallel execution reported by ABINIT.
    """
    Error = ParalHintsError

    def __init__(self, info, confs):
        self.info = info
        self._confs = [ParalConf(**d) for d in confs]

    def __getitem__(self, key):
        return self._confs[key]

    def __iter__(self):
        return self._confs.__iter__()

    def __len__(self):
        return self._confs.__len__()

    def __str__(self):
        return "\n".join(str(conf) for conf in self)

    @pmg_serialize
    def as_dict(self):
        return {"info": self.info, "confs": self._confs}

    @classmethod
    def from_dict(cls, d):
        return cls(info=d["info"], confs=d["confs"])

    def copy(self):
        """Shallow copy of self."""
        return copy.copy(self)

    def select_with_condition(self, condition, key=None):
        """
        Remove all the configurations that do not satisfy the given condition.

            Args:
                `Condition` object with operators expressed with a Mongodb-like syntax
            key:
                Selects the sub-dictionary on which condition is applied, e.g. key="vars"
                if we have to filter the configurations depending on the values in vars
        """
        new_confs = []

        for conf in self:
            # Select the object on which condition is applied
            obj = conf if key is None else AttrDict(conf[key])
            add_it = condition(obj=obj)
            #if key is "vars": print("conf", conf, "added:", add_it)
            if add_it:
                new_confs.append(conf)

        self._confs = new_confs

    def sort_by_efficiency(self, reverse=False):
        """
        Sort the configurations in place so that conf with lowest efficieny 
        appears in the first positions.
        """
        self._confs.sort(key=lambda c: c.efficiency, reverse=reverse)

    def sort_by_speedup(self, reverse=False):
        """
        Sort the configurations in place so that conf with lowest speedup 
        appears in the first positions.
        """
        self._confs.sort(key=lambda c: c.speedup, reverse=reverse)

    def sort_by_mem_per_core(self, reverse=False):
        """
        Sort the configurations in place so that conf with lowest memory per core
        appears in the first positions.
        """
        # Avoid sorting if mem_per_cpu is not available.
        if any(c.mem_per_cpu > 0.0 for c in self):
            self._confs.sort(key=lambda c: c.mem_per_cpu, reverse=reverse)

    def select_optimal_conf(self, policy):
        """
        Find the optimal configuration according to the `TaskPolicy` policy.
        """
        # Make a copy since we are gonna change the object in place.
        #hints = self.copy()

        hints = ParalHints(self.info, confs=[c for c in self if c.tot_cores <= policy.max_ncpus])
        #logger.info('hints: \n' + str(hints) + '\n')

        # First select the configurations satisfying the condition specified by the user (if any)
        if policy.condition:
            #logger.info("condition %s" % str(policy.condition))
            hints.select_with_condition(policy.condition)
            #logger.info("after condition %s" % str(hints))

            # If no configuration fullfills the requirements, 
            # we return the one with the highest speedup.
            if not hints:
                logger.warning("empty list of configurations after policy.condition")
                hints = self.copy()
                hints.sort_by_speedup()
                return hints[-1].copy()

        # Now filter the configurations depending on the values in vars
        if policy.vars_condition:
            logger.info("vars_condition %s" % str(policy.vars_condition))
            hints.select_with_condition(policy.vars_condition, key="vars")
            logger.info("After vars_condition %s" % str(hints))

            # If no configuration fullfills the requirements,
            # we return the one with the highest speedup.
            if not hints:
                logger.warning("empty list of configurations after policy.vars_condition")
                hints = self.copy()
                hints.sort_by_speedup()
                return hints[-1].copy()

        hints.sort_by_speedup()

        logger.info('speedup hints: \n' + str(hints) + '\n')

        #hints.sort_by_efficiency()

        #logger.info('efficiency hints: \n' + str(hints) + '\n')

        # Find the optimal configuration according to policy.mode.
        #if policy.mode in ["default", "aggressive"]:
        #    hints.sort_by_spedup()
        #elif policy.mode == "conservative":
        #    hints.sort_by_efficiency()
        #    # Remove tot_cores == 1
        #    hints.pop(tot_cores==1)
        #else:
        #    raise ValueError("Wrong value for policy.mode: %s" % str(policy.mode))
        #if not hints:

        # Return a copy of the configuration.
        optimal = hints[-1].copy()
        logger.info("Will relaunch the job with optimized parameters:\n %s" % optimal)

        return optimal


class TaskPolicy(object):
    """
    This object stores the parameters used by the `TaskManager` to 
    create the submission script and/or to modify the ABINIT variables 
    governing the parallel execution. A `TaskPolicy` object contains 
    a set of variables that specify the launcher, as well as the options
    and the condition used to select the optimal configuration for the parallel run 
    """
    @classmethod
    def as_policy(cls, obj):
        """
        Converts an object obj into a TaskPolicy. Accepts:

            * None
            * TaskPolicy
            * dict-like object
        """
        if obj is None:
            # Use default policy.
            return TaskPolicy()
        else:
            if isinstance(obj, cls):
                return obj
            elif isinstance(obj, collections.Mapping):
                return cls(**obj) 
            else:
                raise TypeError("Don't know how to convert type %s to %s" % (type(obj), cls))

    def __init__(self, autoparal=0, automemory=0, mode="default", max_ncpus=None,
                 condition=None, vars_condition=None):
        """
        Args:
            autoparal: 
                Value of ABINIT autoparal input variable. None to disable the autoparal feature.
            automemory:
                int defining the memory policy. 
                If > 0 the memory requirements will be computed at run-time from the autoparal section
                produced by ABINIT. In this case, the job script will report the autoparal memory
                instead of the one specified by the user.
            mode:
                Select the algorith to select the optimal configuration for the parallel execution.
                Possible values: ["default", "aggressive", "conservative"]
            max_ncpus:
                Maximal number of phyiscal CPUs that can be used (must be specified if autoparal > 0).
            condition:
                condition used to filter the autoparal configuration (Mongodb-like syntax)
            vars_condition:
                condition used to filter the list of Abinit variables suggested by autoparal (Mongodb-like syntax)
        """
        self.autoparal = autoparal
        self.automemory = automemory
        self.mode = mode 
        self.max_ncpus = max_ncpus
        self.condition = Condition(condition) if condition is not None else condition
        self.vars_condition = Condition(vars_condition) if vars_condition is not None else vars_condition
        self._LIMITS = {'max_ncpus': 240}

        if self.autoparal and self.max_ncpus is None:
            raise ValueError("When autoparal is not zero, max_ncpus must be specified.")

    def __str__(self):
        lines = []
        app = lines.append
        for k, v in self.__dict__.items():
            if k.startswith("_"):
                continue
            app("%s: %s" % (k, v))
        return "\n".join(lines)

    def increase_max_ncpus(self):
        base_increase = 12
        new = self.max_ncpus + base_increase
        if new <= 360:
            logger.info('set max_ncps to '+str(new))
            self.max_ncpus = new
            return True
        else:
            return False


class TaskManager(object):
    """
    A `TaskManager` is responsible for the generation of the job script and the submission 
    of the task, as well as for the specification of the parameters passed to the resource manager
    (e.g. Slurm, PBS ...) and/or the run-time specification of the ABINIT variables governing the 
    parallel execution. A `TaskManager` delegates the generation of the submission
    script and the submission of the task to the `QueueAdapter`. 
    A `TaskManager` has a `TaskPolicy` that governs the specification of the parameters for the parallel executions.
    Ideally, the TaskManager should be the **main entry point** used by the task to deal with job submission/optimization
    """
    YAML_FILE = "taskmanager.yml"
    USER_CONFIG_DIR = os.path.join(os.getenv("HOME"), ".abinit", "abipy")

    @classmethod
    def from_dict(cls, d):
        """Create an instance from dictionary d."""
        return cls(**d)
                                                                              
    @classmethod
    def from_string(cls, s):
        """Create an instance from string s containing a YAML dictionary."""
        stream = StringIO(s)
        stream.seek(0)
        return cls.from_dict(yaml.load(stream))

    @classmethod
    def from_file(cls, filename):
        """Read the configuration parameters from the Yaml file filename."""
        with open(filename, "r") as fh:
            return cls.from_dict(yaml.load(fh))

    @classmethod
    def from_user_config(cls):
        """
        Initialize the `TaskManager` from the YAML file 'taskmanager.yaml'.
        Search first in the working directory and then in the configuration directory of abipy.

        Raises:
            RuntimeError if file is not found.
        """
        # Try in the current directory.
        path = os.path.join(os.getcwd(), cls.YAML_FILE)
        if os.path.exists(path):
            return cls.from_file(path)

        # Try in the configuration directory.
        path = os.path.join(cls.USER_CONFIG_DIR, cls.YAML_FILE)
        if os.path.exists(path):
            return cls.from_file(path)
    
        raise RuntimeError("Cannot locate %s neither in current directory nor in %s" % (cls.YAML_FILE, path))

    @classmethod 
    def sequential(cls):
        """
        Build a simple `TaskManager` that submits jobs via a simple shell script.
        Assume the shell environment has been already initialized.
        """
        return cls(qtype="shell")

    @classmethod 
    def simple_mpi(cls, mpi_runner="mpirun", mpi_procs=1, policy=None):
        """
        Build a `TaskManager` that submits jobs with a simple shell script and mpirun.
        Assume the shell environment is already properly initialized.
        """
        return cls(qtype="shell", qparams=dict(MPI_PROCS=mpi_procs), mpi_runner=mpi_runner, policy=policy)

    def __init__(self, qtype, qparams=None, setup=None, modules=None, shell_env=None, omp_env=None, 
                 pre_run=None, post_run=None, mpi_runner=None, policy=None, partitions=None, db_connector=None):

        from .qadapters import qadapter_class, Partition
        qad_class = qadapter_class(qtype)
        self.qadapter = qad_class(qparams=qparams, setup=setup, modules=modules, shell_env=shell_env, omp_env=omp_env, 
                                  pre_run=pre_run, post_run=post_run, mpi_runner=mpi_runner)

        self.policy = TaskPolicy.as_policy(policy)

        # Initialize the partitions:
        # order them according to priority and make sure that each partition has different priority
        self.parts = []
        if partitions is not None:
            if not isinstance(partitions, (list, tuple)): partitions = [partitions]
            self.parts = sorted([Partition(**part) for part in partitions], key=lambda p: p.priority)

        priorities = [p.priority for p in self.parts]
        if len(priorities) != len(set(priorities)):
            raise ValueError("Two or more partitions have same priority. This is not allowed. Check taskmanager.yml")

        # Initialize database connector (if specified)
        from .db import DBConnector
        self.db_connector = DBConnector(config_dict=db_connector)

    def __str__(self):
        """String representation."""
        lines = []
        app = lines.append
        #app("tot_cores %d, mpi_procs %d, omp_threads %s" % (self.tot_cores, self.mpi_procs, self.omp_threads))
        app("[Partitions #%d]\n" % len(self.parts))
        lines.extend(p for p in self.parts)
        app("[Qadapter]\n%s" % str(self.qadapter))
        app("[Task policy]\n%s" % str(self.policy))

        if self.has_db:
            app("[MongoDB database]:")
            app(str(self.db_connector))

        return "\n".join(lines)

    @property
    def has_db(self):
        """True if we are using MongoDB database"""
        return bool(self.db_connector)

    @property
    def has_omp(self):
        """True if we are using OpenMP parallelization."""
        return self.qadapter.has_omp

    @property
    def tot_cores(self):
        """Total number of CPUs used to run the task."""
        return self.qadapter.tot_cores

    @property
    def mpi_procs(self):
        """Number of MPI processes."""
        return self.qadapter.mpi_procs

    @property
    def omp_threads(self):
        """Number of OpenMP threads"""
        return self.qadapter.omp_threads

    def get_collection(self, **kwargs):
        """Return the MongoDB collection used to store the results."""
        return self.db_connector.get_collection(**kwargs)

    def to_shell_manager(self, mpi_procs=1, policy=None):
        """
        Returns a new `TaskManager` with the same parameters as self but replace the `QueueAdapter` 
        with a `ShellAdapter` with mpi_procs so that we can submit the job without passing through the queue.
        Replace self.policy with a `TaskPolicy` with autoparal==0.
        """
        qad = self.qadapter.deepcopy()

        policy = TaskPolicy(autoparal=0) if policy is None else policy

        cls = self.__class__
        new = cls("shell", qparams={"MPI_PROCS": mpi_procs}, setup=qad.setup, modules=qad.modules, 
                  shell_env=qad.shell_env, omp_env=None, pre_run=qad.pre_run, 
                  post_run=qad.post_run, mpi_runner=qad.mpi_runner, policy=policy)

        return new

    def new_with_policy(self, policy):
        """
        Returns a new `TaskManager` with same parameters as self except for policy.
        """
        new = self.deepcopy()
        new.policy = policy
        return new

    #def copy(self):
    #    """Shallow copy of self."""
    #    return copy.copy(self)

    def deepcopy(self):
        """Deep copy of self."""
        return copy.deepcopy(self)

    def set_mpi_procs(self, mpi_procs):
        """Set the number of MPI nodes to use."""
        self.qadapter.set_mpi_procs(mpi_procs)

    def set_omp_threads(self, omp_threads):
        """Set the number of OpenMp threads to use."""
        self.qadapter.set_omp_threads(omp_threads)

    def set_mem_per_cpu(self, mem_mb):
        """Set the memory (in Megabytes) per CPU."""
        self.qadapter.set_mem_per_cpu(mem_mb)

    def set_autoparal(self, value):
        """Set the value of autoparal."""
        assert value in [0, 1]
        self.policy.autoparal = value

    def set_max_ncpus(self, value):
        """Set the value of max_ncpus."""
        self.policy.max_ncpus = value

    #@property
    #def max_ncpus(self):
    #    return max(p.max_ncores for p in self.partitions)

    def get_njobs_in_queue(self, username=None):
        """
        returns the number of jobs in the queue,
        returns None when the number of jobs cannot be determined.

        Args:
            username: (str) the username of the jobs to count (default is to autodetect)
        """
        return self.qadapter.get_njobs_in_queue(username=username)

    @property
    def active_partition(self):
        return None
        try:
            return self._active_partition
        except AttributeError:
            return self.parts[0]

    def select_partition(self, pconf):
        """
        Select a partition to run the parallel configuration pconf
        Set self.active_partition. Return None if no partition could be found.
        """
        #self._selected_partition = None
        #return None
        # TODO
        scores = [part.get_score(pconf) for part in self.parts]
        if all(sc < 0 for sc in scores): return None
        self._active_partition = self.parts[maxloc(scores)]
        return self._active_partition

    def cancel(self, job_id):
        """Cancel the job. Returns exit status."""
        return self.qadapter.cancel(job_id)

    def write_jobfile(self, task):
        """Write the submission script. return the path of the script"""
        script = self.qadapter.get_script_str(
            job_name=task.name, 
            launch_dir=task.workdir,
            partition=self.active_partition,
            executable=task.executable,
            qout_path=task.qout_file.path,
            qerr_path=task.qerr_file.path,
            stdin=task.files_file.path, 
            stdout=task.log_file.path,
            stderr=task.stderr_file.path,
        )

        # Write the script.
        with open(task.job_file.path, "w") as fh:
            fh.write(script)
            return task.job_file.path

    def launch(self, task):
        """
        Build the input files and submit the task via the `Qadapter` 

        Args:
            task:
                `TaskObject`
        
        Returns:
            Process object.
        """
        # Build the task 
        task.build()

        # Submit the task and save the queue id.
        # FIXME: CD to script file dir?
        task.set_status(task.S_SUB)
        script_file = self.write_jobfile(task)
        process, queue_id = self.qadapter.submit_to_queue(script_file)
        task.set_queue_id(queue_id)

        return process

    def increase_resources(self):
            # with GW calculations in mind with GW mem = 10, the response fuction is in memory and not distributed
            # we need to increas memory if jobs fail ...
        return self.qadapter.increase_mem()

#        if self.policy.autoparal == 1:
#            #if self.policy.increase_max_ncpus():
#                return True
#            else:
#                return False
#        elif self.qadapter is not None:
#            if self.qadapter.increase_cpus():
#                return True
#            else:
#                return False
#        else:
#            return False


# The code below initializes a counter from a file when the module is imported 
# and save the counter's updated value automatically when the program terminates 
# without relying on the application making an explicit call into this module at termination.
conf_dir = os.path.join(os.getenv("HOME"), ".abinit", "abipy")

if not os.path.exists(conf_dir):
    os.makedirs(conf_dir)

_COUNTER_FILE = os.path.join(conf_dir, "nodecounter")
del conf_dir

try:
    with open(_COUNTER_FILE, "r") as _fh:
        _COUNTER = int(_fh.read())

except IOError:
    _COUNTER = -1


def get_newnode_id():
    """
    Returns a new node identifier used both for `Task` and `Workflow` objects.

    .. warnings:
        The id is unique inside the same python process so be careful when 
        Workflows and Task are constructed at run-time or when threads are used.
    """
    global _COUNTER
    _COUNTER += 1
    return _COUNTER


def save_lastnode_id():
    """Save the id of the last node created."""
    with FileLock(_COUNTER_FILE) as lock:
        with open(_COUNTER_FILE, "w") as fh:
            fh.write("%d" % _COUNTER)

import atexit
atexit.register(save_lastnode_id)


class FakeProcess(object):
    """
    This object is attached to a Task instance if the task has not been submitted
    This trick allows us to simulate a process that is still running so that 
    we can safely poll task.process.
    """
    def poll(self):
        return None

    def wait(self):
        raise RuntimeError("Cannot wait a FakeProcess")

    def communicate(self, input=None):
        raise RuntimeError("Cannot communicate with a FakeProcess")

    def kill(self):
        raise RuntimeError("Cannot kill a FakeProcess")

    @property
    def returncode(self):
        return None


class Product(object):
    """
    A product represents an output file produced by ABINIT instance.
    This file is needed to start another `Task` or another `Workflow`.
    """
    def __init__(self, ext, path):
        """
        Args:
            ext:
                ABINIT file extension
            path:
                (asbolute) filepath
        """
        if ext not in abi_extensions():
            raise ValueError("Extension %s has not been registered in the internal database" % str(ext))

        self.ext = ext
        self.file = File(path)

    @classmethod
    def from_file(cls, filepath):
        """Build a `Product` instance from a filepath."""
        # Find the abinit extension.
        for i in range(len(filepath)):
            if filepath[i:] in abi_extensions():
                ext = filepath[i:]
                break
        else:
            raise ValueError("Cannot detect abinit extension in %s" % filepath)
        
        return cls(ext, filepath)

    def __str__(self):
        return "File=%s, Extension=%s, " % (self.file.path, self.ext)

    @property
    def filepath(self):
        """Absolute path of the file."""
        return self.file.path

    def connecting_vars(self):
        """
        Returns a dictionary with the ABINIT variables that 
        must be used to make the code use this file.
        """
        return irdvars_for_ext(self.ext)


class Dependency(object):
    """
    This object describes the dependencies among the nodes of a calculation.

    A `Dependency` consists of a `Node` that produces a list of products (files) 
    that are used by the other nodes (`Task` or `Workflow`) to start the calculation.
    One usually creates the object by calling work.register 

    Example:

        # Register the SCF task in work.
        scf_task = work.register(scf_strategy)

        # Register the NSCF calculation and its dependency on the SCF run via deps.
        nscf_task = work.register(nscf_strategy, deps={scf_task: "DEN"})
    """
    def __init__(self, node, exts=None):
        """
        Args:
            node:
                The task or the worfklow associated to the dependency.
            exts:
                Extensions of the output files that are needed for running the other tasks.
        """
        self._node = node

        if exts and is_string(exts):
            exts = exts.split()

        self.exts = exts or []

    def __hash__(self):
        return hash(self._node)

    def __repr__(self):
        return "Node %s will produce: %s " % (repr(self.node), repr(self.exts))

    def __str__(self):
        return "Node %s will produce: %s " % (str(self.node), str(self.exts))

    @property
    def info(self):
        return str(self.node)

    @property
    def node(self):
        """The node associated to the dependency."""
        return self._node

    @property
    def status(self):
        """The status of the dependency, i.e. the status of the node."""
        return self.node.status

    @lazy_property
    def products(self):
        """List of output files produces by self."""
        _products = []
        for ext in self.exts:
            prod = Product(ext, self.node.opath_from_ext(ext))
            _products.append(prod)

        return _products

    def connecting_vars(self):
        """
        Returns a dictionary with the variables that must be added to the 
        input file in order to connect this `Node` to its dependencies.
        """
        vars = {}
        for prod in self.products:
            vars.update(prod.connecting_vars())

        return vars

    def get_filepaths_and_exts(self):
        """Returns the paths of the output files produced by self and its extensions"""
        filepaths = [prod.filepath for prod in self.products]
        exts = [prod.ext for prod in self.products]

        return filepaths, exts

def _2attrs(item):
        return item if item is None or isinstance(list, tuple) else (item,)

class Status(int):
    """This object is an integer representing the status of the `Node`."""

    # Possible status of the node. See monty.termocolor for the meaning of color, on_color and attrs.
    _STATUS_INFO = [
        #(value, name, color, on_color, attrs)
        (1,  "Initialized",   None     , None, None),         # Node has been initialized
        (2,  "Locked",        None     , None, None),         # Task is locked an must be explicitly unlocked by an external subject (Workflow).
        (3,  "Ready",         None     , None, None),         # Node is ready i.e. all the depencies of the node have status S_OK
        (4,  "Submitted",     "blue"   , None, None),         # Node has been submitted (The `Task` is running or we have started to finalize the Workflow)
        (5,  "Running",       "magenta", None, None),         # Node is running.
        (6,  "Done",          None     , None, None),         # Node done, This does not imply that results are ok or that the calculation completed successfully
        (7,  "AbiCritical",   "red"    , None, None),         # Node raised an Error by ABINIT.
        (8,  "QueueCritical", "red"    , "on_white", None),   # Node raised an Error by submitting submission script, or by executing it
        (9,  "Unconverged",   "red"    , "on_yellow", None),  # This usually means that an iterative algorithm didn't converge.
        (10, "Error",         "red"    , None, None),         # Node raised an unrecoverable error, usually raised when an attempt to fix one of other types failed.
        (11, "Completed",     "green"  , None, None),         # Execution completed successfully.
        #(11, "Completed",     "green"  , None, "underline"),   
    ]
    _STATUS2STR = collections.OrderedDict([(t[0], t[1]) for t in _STATUS_INFO])
    _STATUS2COLOR_OPTS = collections.OrderedDict([(t[0], {"color": t[2], "on_color": t[3], "attrs": _2attrs(t[4])}) for t in _STATUS_INFO])

    def __repr__(self):
        return "<%s: %s, at %s>" % (self.__class__.__name__, str(self), id(self))

    def __str__(self):
        """String representation."""
        return self._STATUS2STR[self]

    @classmethod
    def as_status(cls, obj):
        """Convert obj into Status."""
        if isinstance(obj, cls):
            return obj
        else:
            # Assume string
            return cls.from_string(obj)

    @classmethod
    def from_string(cls, s):
        """Return a `Status` instance from its string representation."""
        for num, text in cls._STATUS2STR.items():
            if text == s:
                return cls(num)
        else:
            raise ValueError("Wrong string %s" % s)

    @property
    def is_critical(self):
        """True if status is critical."""
        return str(self) in ("AbiCritical", "QueueCritical", "Uncoverged", "Error") 

    @property
    def colored(self):
        """Return colorized text used to print the status if the stream supports it."""
        return colored(str(self), **self._STATUS2COLOR_OPTS[self]) 


class Node(six.with_metaclass(abc.ABCMeta, object)):
    """
    Abstract base class defining the interface that must be 
    implemented by the nodes of the calculation.

    Nodes are hashable and can be tested for equality
    (hash uses the node identifier, whereas eq uses workdir).
    """
    Results = NodeResults

    # Possible status of the node.
    S_INIT = Status.from_string("Initialized")
    S_LOCKED = Status.from_string("Locked")
    S_READY = Status.from_string("Ready")
    S_SUB = Status.from_string("Submitted")
    S_RUN = Status.from_string("Running")
    S_DONE = Status.from_string("Done")
    S_ABICRITICAL = Status.from_string("AbiCritical")
    S_QUEUECRITICAL = Status.from_string("QueueCritical")
    S_UNCONVERGED = Status.from_string("Unconverged")
    S_ERROR = Status.from_string("Error")
    S_OK = Status.from_string("Completed")

    ALL_STATUS = [
        S_INIT,
        S_LOCKED,
        S_READY,
        S_SUB,
        S_RUN,
        S_DONE,
        S_ABICRITICAL,
        S_QUEUECRITICAL,
        S_UNCONVERGED,
        S_ERROR,
        S_OK,
    ]

    def __init__(self):
        # Node identifier.
        self._node_id = get_newnode_id()

        # List of dependencies
        self._deps = []

        # List of files (products) needed by this node.
        self._required_files = []

        # Used to push additional info during the execution. 
        self.history = collections.deque(maxlen=100)

        # Set to true if the node has been finalized.
        self._finalized = False

        self._status = self.S_INIT

    def __eq__(self, other):
        if not isinstance(other, Node):
            return False

        #return self.node_id == other.node_id and 
        return (self.__class__ == other.__class__ and 
                self.workdir == other.workdir)

    def __ne__(self, other):
        return not self.__eq__(other)

    def __hash__(self):
        return hash(self.node_id)

    def __repr__(self):
        try:
            return "<%s, node_id %s, workdir=%s>" % (
                self.__class__.__name__, self.node_id, os.path.relpath(self.workdir))

        except AttributeError:
            # this usually happens when workdir has not been initialized
            return "<%s, node_id %s, workdir=None>" % (self.__class__.__name__, self.node_id)
                                                                                            
    def __str__(self):
        try:
            return "<%s, workdir=%s>" % (self.__class__.__name__, os.path.relpath(self.workdir))
        except AttributeError:
            # this usually happens when workdir has not been initialized
            return "<%s, workdir=None>" % self.__class__.__name__

    @classmethod
    def as_node(cls, obj):
        """
        Convert obj into a Node instance.

        Return:
            obj if obj is a Node instance,
            cast obj to `FileNode` instance of obj is a string.
            None if obj is None
        """
        if isinstance(obj, cls):
            return obj
        elif is_string(obj):
            # Assume filepath.
            return FileNode(obj)
        elif obj is None:
            return obj
        else:
            raise TypeError("Don't know how to convert %s to Node instance." % obj)

    @property
    def name(self):
        """
        The name of the node 
        (only used for facilitating its identification in the user interface).
        """
        try:
            return self._name
        except AttributeError:
            return os.path.relpath(self.workdir)

    def set_name(self, name):
        """Set the name of the Node."""
        self._name = name

    @property
    def node_id(self):
        """Node identifier."""
        return self._node_id
                                                         
    def set_node_id(self, node_id):
        """Set the node identifier. Use it carefully!"""
        self._node_id = node_id

    @property
    def finalized(self):
        """True if the `Workflow` has been finalized."""
        return self._finalized

    @finalized.setter
    def finalized(self, boolean):
        self._finalized = boolean
        self.history.append("Finalized on %s" % time.asctime())

    @property
    def str_history(self):
        """String representation of history."""
        return "\n".join(self.history)

    @property
    def is_file(self):
        """True if this node is a file"""
        return isinstance(self, FileNode)

    @property
    def is_task(self):
        """True if this node is a Task"""
        return isinstance(self, Task)

    @property
    def is_workflow(self):
        """True if this node is a Workflow"""
        from .workflows import Workflow
        return isinstance(self, Workflow)

    @property
    def is_flow(self):
        """True if this node is a Flow"""
        from .flows import AbinitFlow
        return isinstance(self, AbinitFlow)

    @property
    def has_subnodes(self):
        """True if self contains sub-nodes e.g. `Workflow` object."""
        return isinstance(self, collections.Iterable)

    @property
    def deps(self):
        """
        List of `Dependency` objects defining the dependencies 
        of this `Node`. Empty list if this `Node` does not have dependencies.
        """
        return self._deps

    def add_deps(self, deps):
        """
        Add a list of dependencies to the `Node`.

        Args:
            deps:
                List of `Dependency` objects specifying the 
                dependencies of the node.
        """
        # We want a list
        if not isinstance(deps, (list, tuple)):
            deps = [deps]

        assert all(isinstance(d, Dependency) for d in deps)

        # Add the dependencies to the node
        self._deps.extend(deps)

        if self.has_subnodes:
            # This means that the node contains sub-nodes 
            # that should inherit the same dependency.
            for task in self:
                task.add_deps(deps)

    def remove_deps(self, deps):
        """
        Remove a list of dependencies from the `Node`.

        Args:
            deps:
                List of `Dependency` objects specifying the 
                dependencies of the node.
        """
        if not isinstance(deps, (list, tuple)):
            deps = [deps]
                                                                                      
        assert all(isinstance(d, Dependency) for d in deps)

        self._deps = [d for d in self._deps if d not in deps]
                                                                                      
        if self.has_subnodes:
            # This means that the node consists of sub-nodes 
            # that should remove the same list of dependencies.
            for task in self:
                task.remove_deps(deps)                                                                                                                                        

    @property
    def deps_status(self):
        """Returns a list with the status of the dependencies."""
        if not self.deps:
            return [self.S_OK]
                                                                  
        return [d.status for d in self.deps]

    def depends_on(self, other):
        """True if this node depends on the other node."""
        return other in [d.node for d in self.deps]

    def str_deps(self):
        """Return the string representation of the dependecies of the node."""
        lines = []
        app = lines.append

        app("Dependencies of node %s:" % str(self))
        for i, dep in enumerate(self.deps):
            app("%d) %s, status=%s" % (i, dep.info, str(dep.status)))

        return "\n".join(lines)

    @property
    def required_files(self):
        """
        List of `Product` objects with info on the files needed by the `Node`.
        """
        return self._required_files

    def add_required_files(self, files):
        """
        Add a list of paths to the list of files required by the `Node`.
        Note that the files must exist when the task is registered.

        Args:
            files:
                string or list of strings with the path of the files
        Raises:
            ValueError if at least one file does not exist.
        """
        # We want a list of absolute paths.
        files = map(os.path.abspath, list_strings(files))

        # Files must exist.
        if any(not os.path.exists(f) for f in files):
            err_msg = ("Cannot define a dependency on a file that does not exist!\n" + 
                       "The following files do not exist:\n" +
                       "\n".join(["\t" + f for f in files if not os.path.exists(f)]))
            raise ValueError(err_msg)

        # Convert to list of products.
        files = [Product.from_file(path) for path in files]

        # Add the dependencies to the node.
        self._required_files.extend(files)

    #@abc.abstractmethod
    #def set_status(self, status,  info_msg=None):
    #    """
    #    Set and return the status of the None
    #                                                                                     
    #    Args:
    #        status:
    #            Status object or string representation of the status
    #        info_msg:
    #            string with human-readable message used in the case of errors (optional)
    #    """

    @abc.abstractproperty
    def status(self):
        """The status of the `Node`."""

    @abc.abstractmethod
    def check_status(self):
        """Check the status of the `Node`."""


class FileNode(Node):
    """
    A Node that consists of a file. May be not yet existing

    Mainly used to connect Tasks to external files produced in previous runs
    """
    def __init__(self, filename):
        super(FileNode, self).__init__()
        self.filepath = os.path.abspath(filename)

        # Directories with input|output|temporary data.
        self.workdir = os.path.dirname(self.filepath)

        self.indir = Directory(self.workdir)
        self.outdir = Directory(self.workdir)
        self.tmpdir = Directory(self.workdir)

    @property
    def products(self):
        return [Product.from_file(self.filepath)]

    def opath_from_ext(self, ext):
        return self.filepath

    @property
    def status(self):
<<<<<<< HEAD
        return self.S_OK if File(self.filepath).exists else self.S_ERROR
=======
        return self.S_OK if os.path.exists(self.filepath) else self.S_ERROR

    def check_status(self):
        return self.status

    def get_results(self, **kwargs):
        results = super(FileNode, self).get_results(**kwargs)
        #results.add_gridfs_files(self.filepath=self.filepath)
        return results
>>>>>>> faabc256


class TaskError(Exception):
    """Base Exception for `Task` methods"""


class TaskRestartError(TaskError):
    """Exception raised while trying to restart the `Task`."""


class Task(six.with_metaclass(abc.ABCMeta, Node)):
    """A Task is a node that performs some kind of calculation."""
    # Use class attributes for TaskErrors so that we don't have to import them.
    Error = TaskError
    RestartError = TaskRestartError

    # List of `AbinitEvent` subclasses that are tested in the not_converged method. 
    # Subclasses should provide their own list if they need to check the converge status.
    CRITICAL_EVENTS = [
    ]

    # Prefixes for Abinit (input, output, temporary) files.
    Prefix = collections.namedtuple("Prefix", "idata odata tdata")
    pj = os.path.join

    prefix = Prefix(pj("indata", "in"), pj("outdata", "out"), pj("tmpdata", "tmp"))
    del Prefix, pj

    def __init__(self, strategy, workdir=None, manager=None, deps=None, required_files=None):
        """
        Args:
            strategy: 
                Input file or `Strategy` instance defining the calculation.
            workdir:
                Path to the working directory.
            manager:
                `TaskManager` object.
            deps:
                Dictionary specifying the dependency of this node.
                None means that this obj has no dependency.
            required_files:
                List of strings with the path of the files used by the task.
        """
        # Init the node
        super(Task, self).__init__()

        # Save the strategy to use to generate the input file.
        # FIXME
        #self.strategy = strategy.deepcopy()
        self.strategy = strategy
                                                               
        if workdir is not None:
            self.set_workdir(workdir)
                                                               
        if manager is not None:
            self.set_manager(manager)

        # Handle possible dependencies.
        if deps:
            deps = [Dependency(node, exts) for (node, exts) in deps.items()]
            self.add_deps(deps)

        if required_files:
            self.add_required_files(required_files)

        # Use to compute the wall-time
        self.start_datetime, self.stop_datetime = None, None

        # Number of restarts effectuated.
        self.num_restarts = 0

        self.queue_errors = []
        self.abi_errors = []

    def __getstate__(self):
        """
        Return state is pickled as the contents for the instance.
                                                                                      
        In this case we just remove the process since Subprocess objects cannot be pickled.
        This is the reason why we have to store the returncode in self._returncode instead
        of using self.process.returncode.
        """
        return {k: v for k, v in self.__dict__.items() if k not in ["_process"]}

    def set_workdir(self, workdir, chroot=False):
        """Set the working directory. Cannot be set more than once unless chroot is True"""
        if not chroot and hasattr(self, "workdir") and self.workdir != workdir:
                raise ValueError("self.workdir != workdir: %s, %s" % (self.workdir,  workdir))

        self.workdir = os.path.abspath(workdir)

        # Files required for the execution.
        self.input_file = File(os.path.join(self.workdir, "run.abi"))
        self.output_file = File(os.path.join(self.workdir, "run.abo"))
        self.files_file = File(os.path.join(self.workdir, "run.files"))
        self.job_file = File(os.path.join(self.workdir, "job.sh"))
        self.log_file = File(os.path.join(self.workdir, "run.log"))
        self.stderr_file = File(os.path.join(self.workdir, "run.err"))
        self.start_lockfile = File(os.path.join(self.workdir, "__startlock__"))

        # Directories with input|output|temporary data.
        self.indir = Directory(os.path.join(self.workdir, "indata"))
        self.outdir = Directory(os.path.join(self.workdir, "outdata"))
        self.tmpdir = Directory(os.path.join(self.workdir, "tmpdata"))

        # stderr and output file of the queue manager. Note extensions.
        self.qerr_file = File(os.path.join(self.workdir, "queue.qerr"))
        self.qout_file = File(os.path.join(self.workdir, "queue.qout"))

    def set_manager(self, manager):
        """Set the `TaskManager` to use to launch the Task."""
        self.manager = manager.deepcopy()

    @property
    def work(self):
        """The WorkFlow containing this `Task`."""
        return self._work

    def set_work(self, work):
        """Set the WorkFlow associated to this `Task`."""
        if not hasattr(self, "_work"):
            self._work = work
        else: 
            if self._work != work:
                raise ValueError("self._work != work")

    @property
    def flow(self):
        """The Flow containing this `Task`."""
        return self.work.flow

    @lazy_property
    def pos(self):
        """The position of the task in the Flow"""
        for i, task in enumerate(self.work):
            if self == task: 
                return (self.work.pos, i)
        raise ValueError("Cannot find the position of %s in flow %s" % (self, self.flow))

    def make_input(self):
        """Construct and write the input file of the calculation."""
        return self.strategy.make_input()

    def ipath_from_ext(self, ext):
        """
        Returns the path of the input file with extension ext.
        Use it when the file does not exist yet.
        """
        return os.path.join(self.workdir, self.prefix.idata + "_" + ext)

    def opath_from_ext(self, ext):
        """
        Returns the path of the output file with extension ext.
        Use it when the file does not exist yet.
        """
        return os.path.join(self.workdir, self.prefix.odata + "_" + ext)

    @abc.abstractproperty
    def executable(self):
        """
        Path to the executable associated to the task (internally stored in self._executable).
        """

    def set_executable(self, executable):
        """Set the executable associate to this task."""
        self._executable = executable

    @property
    def process(self):
        try:
            return self._process
        except AttributeError:
            # Attach a fake process so that we can poll it.
            return FakeProcess()

    @property
    def is_completed(self):
        """True if the task has been executed."""
        return self.status >= self.S_DONE

    @property
    def can_run(self):
        """The task can run if its status is < S_SUB and all the other dependencies (if any) are done!"""
        all_ok = all([stat == self.S_OK for stat in self.deps_status])
        #print("can_run: all_ok ==  ",all_ok)
        return self.status < self.S_SUB and all_ok

    def not_converged(self):
        """Return True if the calculation is not converged."""
        report = self.get_event_report()
        return report.filter_types(self.CRITICAL_EVENTS)

    def run_etime(self):
        """
        String with the wall-time

        ...note:
            The clock starts when self.status becomes S_RUN.
            thus run_etime does not correspond to the effective wall-time.
        """
        s = "None"
        if self.start_datetime is not None:
            stop = self.stop_datetime
            if stop is None:
                stop = datetime.datetime.now()

            # Compute time-delta, convert to string and remove microseconds (in any)
            s = str(stop - self.start_datetime)
            microsec = s.find(".")
            if microsec != -1: s = s[:microsec]

        return s

    def cancel(self):
        """
        Cancel the job. Returns 1 if job was cancelled.
        """
        if self.queue_id is None: return 0 
        if self.status >= self.S_DONE: return 0 

        exit_status = self.manager.cancel(self.queue_id)
        if exit_status != 0: return 0

        # Remove output files and reset the status.
        self.reset()
        return 1

    def _on_done(self):
        self.fix_ofiles()

    def _on_ok(self):
        # Read timing data.
        #self.read_timing()
        # Fix output file names.
        self.fix_ofiles()
        # Get results
        results = self.on_ok()
        # Set internal flag.
        self._finalized = True

        return results

    def on_ok(self):
        """
        This method is called once the `Task` has reached status S_OK. 
        Subclasses should provide their own implementation

        Returns:
            Dictionary that must contain at least the following entries:
                returncode:
                    0 on success. 
                message: 
                    a string that should provide a human-readable description of what has been performed.
        """
        return dict(returncode=0, 
                    message="Calling on_all_ok of the base class!")

    def fix_ofiles(self):
        """
        This method is called when the task reaches S_OK.
        It changes the extension of particular output files
        produced by Abinit so that the 'official' extension
        is preserved e.g. out_1WF14 --> out_1WF
        """
        filepaths = self.outdir.list_filepaths()
        logger.info("in fix_ofiles with filepaths %s" % filepaths) 

        old2new = FilepathFixer().fix_paths(filepaths)

        for old, new in old2new.items():
            logger.debug("will rename old %s to new %s" % (old, new))
            os.rename(old, new)

    def _restart(self, no_submit=False):
        """
        Called by restart once we have finished preparing the task for restarting.

        Return True if task has been restarted
        """
        self.set_status(self.S_READY, info_msg="Restarted on %s" % time.asctime())

        # Increase the counter.
        self.num_restarts += 1
        self.history.append("Restarted on %s, num_restarts %d" % (time.asctime(), self.num_restarts))

        if not no_submit:
            # Remove the lock file
            self.start_lockfile.remove()
            # Relaunch the task.
            fired = self.start()
            if not fired:
                self.history.append("[%s], restart failed" % time.asctime())
        else:
            fired = False

        return fired

    def restart(self):
        """
        Restart the calculation.  Subclasses should provide a concrete version that 
        performs all the actions needed for preparing the restart and then calls self._restart
        to restart the task. The default implementation is empty.

        Returns:
            1 if job was restarted, 0 otherwise.
        """
        logger.debug("Calling the **empty** restart method of the base class")
        return 0

    def poll(self):
        """Check if child process has terminated. Set and return returncode attribute."""
        self._returncode = self.process.poll()

        if self._returncode is not None:
            self.set_status(self.S_DONE)

        return self._returncode

    def wait(self):
        """Wait for child process to terminate. Set and return returncode attribute."""
        self._returncode = self.process.wait()
        self.set_status(self.S_DONE)

        return self._returncode

    def communicate(self, input=None):
        """
        Interact with process: Send data to stdin. Read data from stdout and stderr, until end-of-file is reached. 
        Wait for process to terminate. The optional input argument should be a string to be sent to the 
        child process, or None, if no data should be sent to the child.

        communicate() returns a tuple (stdoutdata, stderrdata).
        """
        stdoutdata, stderrdata = self.process.communicate(input=input)
        self._returncode = self.process.returncode
        self.set_status(self.S_DONE)

        return stdoutdata, stderrdata 

    def kill(self):
        """Kill the child."""
        self.process.kill()
        self.set_status(self.S_ERROR)
        self._returncode = self.process.returncode

    @property
    def returncode(self):
        """
        The child return code, set by poll() and wait() (and indirectly by communicate()). 
        A None value indicates that the process hasn't terminated yet.
        A negative value -N indicates that the child was terminated by signal N (Unix only).
        """
        try: 
            return self._returncode
        except AttributeError:
            return 0

    def reset(self):
        """
        Reset the task status. Mainly used if we made a silly mistake in the initial
        setup of the queue manager and we want to fix it and rerun the task.

        Returns:
            0 on success, 1 if reset failed.
        """
        # Can only reset tasks that are done.
        if self.status < self.S_DONE: return 1

        self.set_status(self.S_INIT, info_msg="Reset on %s" % time.asctime())
        self.set_queue_id(None)

        # Remove output files otherwise the EventParser will think the job is still running
        self.output_file.remove()
        self.log_file.remove()
        self.stderr_file.remove()
        self.start_lockfile.remove()
        self.qerr_file.remove()
        self.qout_file.remove()

        # TODO send a signal to the flow 
        #self.workflow.check_status()
        return 0

    @property
    def queue_id(self):
        """Queue identifier returned by the Queue manager. None if not set"""
        try:
            return self._queue_id
        except AttributeError:
            return None

    def set_queue_id(self, queue_id):
        """Set the task identifier."""
        self._queue_id = queue_id

    @property
    def has_queue(self):
        """True if we are submitting jobs via a queue manager."""
        return self.manager.qadapter.QTYPE.lower() != "shell"

    @property
    def tot_cores(self):
        """Total number of CPUs used to run the task."""
        return self.manager.tot_cores
                                                         
    @property
    def mpi_procs(self):
        """Number of CPUs used for MPI."""
        return self.manager.mpi_procs
                                                         
    @property
    def omp_threads(self):
        """Number of CPUs used for OpenMP."""
        return self.manager.omp_threads

    @property
    def status(self):
        """Gives the status of the task."""
        return self._status

    def set_status(self, status, info_msg=None):
        """
        Set and return the status of the task.

        Args:
            status:
                Status object or string representation of the status
            info_msg:
                string with human-readable message used in the case of errors (optional)
        """
        status = Status.as_status(status)

        changed = True
        if hasattr(self, "_status"):
            changed = (status != self._status)

        self._status = status

        if status == self.S_RUN:
            # Set start_datetime when the task enters S_RUN
            if self.start_datetime is None:
                self.start_datetime = datetime.datetime.now()

        # Add new entry to history only if the status has changed.
        if changed:
            if status == self.S_SUB: 
                self._submission_time = time.time()
                self.history.append("Submitted on %s" % time.asctime())

            if status == self.S_OK:
                self.history.append("Completed on %s" % time.asctime())

            if status == self.S_ABICRITICAL:
                self.history.append("Error info:\n %s" % str(info_msg))

        if status == self.S_DONE:
            self.stop_datetime = datetime.datetime.now()

            # Execute the callback
            self._on_done()
                                                                                
        if status == self.S_OK:
            #if status == self.S_UNCONVERGED:
            #    logger.debug("Task %s broadcasts signal S_UNCONVERGED" % self)
            #    dispatcher.send(signal=self.S_UNCONVERGED, sender=self)

            # Finalize the task.
            if not self.finalized:
                self._on_ok()
                                                                                
            logger.debug("Task %s broadcasts signal S_OK" % self)
            dispatcher.send(signal=self.S_OK, sender=self)

        return status

    def check_status(self):
        """
        This function checks the status of the task by inspecting the output and the
        error files produced by the application and by the queue manager.

        The process
        1) see it the job is blocked
        2) see if an error occured at submitting the job the job was submitted, TODO these problems can be solved
        3) see if there is output
            4) see if abinit reports problems
            5) see if both err files exist and are empty
        6) no output and no err files, the job must still be running
        7) try to find out what caused the problems
        8) there is a problem but we did not figure out what ...
        9) the only way of landing here is if there is a output file but no err files...
        """

        # 1) A locked task can only be unlocked by calling set_status explicitly.
        # an errored task, should not end up here but just to be sure
        black_list = [self.S_LOCKED, self.S_ERROR]
        if self.status in black_list:
            return

        # 2) Check the returncode of the process (the process of submitting the job) first.
        # this point type of problem should also be handled by the scheduler error parser
        if self.returncode != 0:
            # The job was not submitter properly
            info_msg = "return code %s" % self.returncode
            return self.set_status(self.S_QUEUECRITICAL, info_msg=info_msg)           

#        err_msg = None
#=======
#            if not self.stderr_file.exists and not self.qerr_file.exists:
#                # The job is still in the queue.
#                return self.status
#
#            else:
#                # Analyze the standard error of the executable:
#                if self.stderr_file.exists:
#                    err_msg = self.stderr_file.read()
#                    if err_msg:
#                        logger.critical("%s: executable stderr:\n %s" % (self, err_msg))
#                        return self.set_status(self.S_ERROR, info_msg=err_msg)
#
#                # Analyze the error file of the resource manager.
#                if self.qerr_file.exists:
#                    err_msg = self.qerr_file.read()
#                    if err_msg:
#                        logger.critical("%s: queue stderr:\n %s" % (self, err_msg))
#                        return self.set_status(self.S_ERROR, info_msg=err_msg)
#
#                return self.status
#
#        # Check if the run completed successfully.
#        report = self.get_event_report()
#
#        if report.run_completed:
#            # Check if the calculation converged.
#            not_ok = self.not_converged()

#            if not_ok:
#                return self.set_status(self.S_UNCONVERGED)
#            else:
#                return self.set_status(self.S_OK)

#       # This is the delicate part since we have to discern among different possibilities:
        #
        # 1) Calculation stopped due to an Abinit Error or Bug.
        #
        # 2) Segmentation fault that (by definition) was not handled by ABINIT.
        #    In this case we check if the ABINIT standard error is not empty.
        #    hoping that nobody has written to stderr (e.g. libraries in debug mode)
        #
        # 3) Problem with the resource manager and/or the OS (walltime error, resource error, phase of the moon ...)
        #    In this case we check if the error file of the queue manager is not empty.
        #    Also in this case we *assume* that there's something wrong if the stderr of the queue manager is not empty
        # 
        # 4) Calculation is still running!
        #
        # Point 2) and 3) are the most complicated since there's no standard!

        # 1) Search for possible errors or bugs in the ABINIT **output** file.
#        if report.errors or report.bugs:
#            logger.critical("%s: Found Errors or Bugs in ABINIT main output!" % self)
#            return self.set_status(self.S_ERROR, info_msg=str(report.errors) + str(report.bugs))

        # 2) Analyze the stderr file for Fortran runtime errors.
#       >>>>>>> pymatgen-matteo/master

        err_msg = None
        if self.stderr_file.exists:
            err_msg = self.stderr_file.read()

        err_info = None
        if self.qerr_file.exists:
            err_info = self.qerr_file.read()

        # 3) Start to check if the output file has been created.
        if self.output_file.exists:
            report = self.get_event_report()
            if report.run_completed:
                # Check if the calculation converged.
                not_ok = self.not_converged()
                if not_ok:
                    return self.set_status(self.S_UNCONVERGED)
                else:
                    return self.set_status(self.S_OK)

            # 4)
            if report.errors or report.bugs:
                if report.errors:
                    logger.debug('"Found errors in report')
                    for error in report.errors:
                        logger.debug(str(error))
                        try:
                            self.abi_errors.append(error)
                        except AttributeError:
                            self.abi_errors = [error]
                if report.bugs:
                    logger.debug('Found bugs in report:')
                    for bug in report.bugs:
                        logger.debug(str(bug))
                # Abinit reports problems
                logger.critical("%s: Found Errors or Bugs in ABINIT main output!" % self)
                info_msg = str(report.errors) + str(report.bugs)
                return self.set_status(self.S_ABICRITICAL, info_msg=info_msg)
                # The job is unfixable due to ABINIT errors

            # 5)
            if self.stderr_file.exists and not err_info:
                if self.qerr_file.exists and not err_msg:
                    # there is output and no errors
                    # Check if the run completed successfully.
#                    if report.run_completed:
#                        # Check if the calculation converged.
#                        not_ok = self.not_converged()
#                        if not_ok:
#                            return self.set_status(self.S_UNCONVERGED)
#                            # The job finished but did not converge
#                        else:
#                            return self.set_status(self.S_OK)
#                            # The job finished properly

                    return self.set_status(self.S_RUN)
                    # The job still seems to be running

        # 6)
        if not self.output_file.exists:
            logger.debug("output_file does not exists")
            if not self.stderr_file.exists and not self.qerr_file.exists:     # No output at all
                return self.status
                # The job is still in the queue.

        # 7) Analyze the files of the resource manager and abinit and execution err (mvs)
        if self.qerr_file.exists:
            from pymatgen.io.gwwrapper.scheduler_error_parsers import get_parser
            scheduler_parser = get_parser(self.manager.qadapter.QTYPE, err_file=self.qerr_file.path,
                                          out_file=self.qout_file.path, run_err_file=self.stderr_file.path)
            scheduler_parser.parse()

            if scheduler_parser.errors:
                # the queue errors in the task
                logger.debug('scheduler errors found:')
                logger.debug(str(scheduler_parser.errors))
                self.queue_errors = scheduler_parser.errors
                return self.set_status(self.S_QUEUECRITICAL)
                # The job is killed or crashed and we know what happened
            else:
                if len(err_info) > 0:
                    logger.debug('found unknown queue error: %s' % str(err_info))
                    return self.set_status(self.S_QUEUECRITICAL, info_msg=err_info)
                    # The job is killed or crashed but we don't know what happened
                    # it is set to queuecritical, we will attempt to fix it by running on more resources

        # 8) analizing the err files and abinit output did not identify a problem
        # but if the files are not empty we do have a problem but no way of solving it:
        if err_msg is not None and len(err_msg) > 0:
            logger.debug('found error message:\n %s' % str(err_msg))
            return self.set_status(self.S_QUEUECRITICAL, info_msg=err_info)
            # The job is killed or crashed but we don't know what happend
            # it is set to queuecritical, we will attempt to fix it by running on more resources

        # 9) if we still haven't returned there is no indication of any error and the job can only still be running
        # but we should actually never land here, or we have delays in the file system ....
        # print('the job still seems to be running maybe it is hanging without producing output... ')

        return self.set_status(self.S_RUN)

    def reduce_memory_demand(self):
        """
        Method that can be called by the flow to decrease the memory demand of a specific task.
        Returns True in case of success, False in case of Failure.
        Should be overwritten by specific tasks.
        """
        return False

    def speed_up(self):
        """
        Method that can be called by the flow to decrease the time needed for a specific task.
        Returns True in case of success, False in case of Failure
        Should be overwritten by specific tasks.
        """
        return False

    def out_to_in(self, out_file):
        """
        Move an output file to the output data directory of the `Task` 
        and rename the file so that ABINIT will read it as an input data file.

        Returns:
            The absolute path of the new file in the indata directory.
        """
        in_file = os.path.basename(out_file).replace("out", "in", 1)
        dest = os.path.join(self.indir.path, in_file)
                                                                           
        if os.path.exists(dest) and not os.path.islink(dest):
            logger.warning("Will overwrite %s with %s" % (dest, out_file))
                                                                           
        os.rename(out_file, dest)
        return dest

    def inlink_file(self, filepath):
        """
        Create a symbolic link to the specified file in the 
        directory containing the input files of the task.
        """
        if not os.path.exists(filepath): 
            logger.debug("Creating symbolic link to not existent file %s" % filepath)

        # Extract the Abinit extension and add the prefix for input files.
        root, abiext = abi_splitext(filepath)

        infile = "in_" + abiext
        infile = self.indir.path_in(infile)

        # Link path to dest if dest link does not exist.
        # else check that it points to the expected file.
        logger.debug("Linking path %s --> %s" % (filepath, infile))

        if not os.path.exists(infile):
            os.symlink(filepath, infile)
        else:
            if os.path.realpath(infile) != filepath:
                raise self.Error("infile %s does not point to filepath %s" % (infile, filepath))

    def make_links(self):
        """
        Create symbolic links to the output files produced by the other tasks.

        ..warning:
            
            This method should be called only when the calculation is READY because
            it uses a heuristic approach to find the file to link.
        """
        for dep in self.deps:
            filepaths, exts = dep.get_filepaths_and_exts()

            for path, ext in zip(filepaths, exts):
                logger.info("Need path %s with ext %s" % (path, ext))
                dest = self.ipath_from_ext(ext)

                if not os.path.exists(path): 
                    # Try netcdf file. TODO: this case should be treated in a cleaner way.
                    path += "-etsf.nc"
                    if os.path.exists(path): dest += "-etsf.nc"

                if not os.path.exists(path):
                    err_msg = "%s: %s is needed by this task but it does not exist" % (self, path)
                    logger.critical(err_msg)
                    raise self.Error(err_msg)

                # Link path to dest if dest link does not exist.
                # else check that it points to the expected file.
                logger.debug("Linking path %s --> %s" % (path, dest))

                if not os.path.exists(dest):
                    os.symlink(path, dest)
                else:
                    if os.path.realpath(dest) != path:
                        raise self.Error("dest %s does not point to path %s" % (dest, path))

        for f in self.required_files:
            path, dest = f.filepath, self.ipath_from_ext(f.ext)
      
            # Link path to dest if dest link does not exist.
            # else check that it points to the expected file.
            logger.debug("Linking path %s --> %s" % (path, dest))
                                                                                         
            if not os.path.exists(dest):
                os.symlink(path, dest)
            else:
                if os.path.realpath(dest) != path:
                    raise self.Error("dest %s does not point to path %s" % (dest, path))

    @abc.abstractmethod
    def setup(self):
        """Public method called before submitting the task."""

    def _setup(self):
        """
        This method calls self.setup after having performed additional operations
        such as the creation of the symbolic links needed to connect different tasks.
        """
        self.make_links()
        self.setup()

    # TODO: For the time being, we inspect the log file,
    # We will start to use the output file when the migration to YAML is completed
    def get_event_report(self, source="log"):
        """
        Analyzes the main output file for possible Errors or Warnings.

        Args:
            source:
                "output" for the main output file.
                "log" for the log file.

        Returns:
            `EventReport` instance or None if the main output file does not exist.
        """
        ofile = {
            "output": self.output_file,
            "log": self.log_file}[source]

        if not ofile.exists:
            return None

        parser = events.EventsParser()
        try:
            return parser.parse(ofile.path)

        except parser.Error as exc:
            # Return a report with an error entry with info on the exception.
            logger.critical("%s: Exception while parsing ABINIT events:\n %s" % (ofile, str(exc)))
            self.set_status(self.S_ABICRITICAL, info_msg=str(exc))
            return parser.report_exception(ofile.path, exc)

    def get_results(self, **kwargs):
        """
        Returns `NodeResults` instance.
        Subclasses should extend this method (if needed) by adding 
        specialized code that performs some kind of post-processing.
        """
        # Check whether the process completed.
        if self.returncode is None:
            raise self.Error("return code is None, you should call wait, communitate or poll")

        if self.status is None or self.status < self.S_DONE:
            raise self.Error("Task is not completed")

        return self.Results.from_node(self)

    def move(self, dest, is_abspath=False):
        """
        Recursively move self.workdir to another location. This is similar to the Unix "mv" command.
        The destination path must not already exist. If the destination already exists
        but is not a directory, it may be overwritten depending on os.rename() semantics.

        Be default, dest is located in the parent directory of self.workdir.
        Use is_abspath=True to specify an absolute path.
        """
        if not is_abspath:
            dest = os.path.join(os.path.dirname(self.workdir), dest)

        shutil.move(self.workdir, dest)

    def in_files(self):
        """Return all the input data files used."""
        return self.indir.list_filepaths()

    def out_files(self):
        """Return all the output data files produced."""
        return self.outdir.list_filepaths()

    def tmp_files(self):
        """Return all the input data files produced."""
        return self.tmpdir.list_filepaths()

    def path_in_workdir(self, filename):
        """Create the absolute path of filename in the top-level working directory."""
        return os.path.join(self.workdir, filename)

    def rename(self, src_basename, dest_basename, datadir="outdir"):
        """
        Rename a file located in datadir.

        src_basename and dest_basename are the basename of the source file
        and of the destination file, respectively.
        """
        directory = {
            "indir": self.indir,
            "outdir": self.outdir,
            "tmpdir": self.tmpdir,
        }[datadir]

        src = directory.path_in(src_basename)
        dest = directory.path_in(dest_basename)

        os.rename(src, dest)

    def build(self, *args, **kwargs):
        """
        Creates the working directory and the input files of the `Task`.
        It does not overwrite files if they already exist.
        """
        # Create dirs for input, output and tmp data.
        self.indir.makedirs()
        self.outdir.makedirs()
        self.tmpdir.makedirs()

        # Write files file and input file.
        if not self.files_file.exists:
            self.files_file.write(self.filesfile_string)

        self.input_file.write(self.make_input())

        self.manager.write_jobfile(self)

    def rmtree(self, exclude_wildcard=""):
        """
        Remove all files and directories in the working directory

        Args:
            exclude_wildcard:
                Optional string with regular expressions separated by |.
                Files matching one of the regular expressions will be preserved.
                example: exclude_wildcard="*.nc|*.txt" preserves all the files
                whose extension is in ["nc", "txt"].
        """
        if not exclude_wildcard:
            shutil.rmtree(self.workdir)

        else:
            w = WildCard(exclude_wildcard)

            for dirpath, dirnames, filenames in os.walk(self.workdir):
                for fname in filenames:
                    filepath = os.path.join(dirpath, fname)
                    if not w.match(fname):
                        os.remove(filepath)

    def remove_files(self, *filenames):
        """Remove all the files listed in filenames."""
        filenames = list_strings(filenames)

        for dirpath, dirnames, fnames in os.walk(self.workdir):
            for fname in fnames:
                if fname in filenames:
                    filepath = os.path.join(dirpath, fname)
                    os.remove(filepath)

    def setup(self):
        """Base class does not provide any hook."""

    def start(self):
        """
        Starts the calculation by performing the following steps:

            - build dirs and files
            - call the _setup method
            - execute the job file by executing/submitting the job script.

        Returns:
            1 if task was started, 0 otherwise.
            
        """
        if self.status >= self.S_SUB:
            raise self.Error("Task status: %s" % str(self.status))

        if self.start_lockfile.exists:
            logger.warning("Found lock file: %s" % self.start_lockfile.relpath)
            return 0

        self.start_lockfile.write("Started on %s" % time.asctime())

        self.build()
        self._setup()

        # Add the variables needed to connect the node.
        for d in self.deps:
            vars = d.connecting_vars()
            logger.debug("Adding connecting vars %s " % vars)
            self.strategy.add_extra_abivars(vars)

        # Add the variables needed to read the required files
        for f in self.required_files:
            #raise NotImplementedError("")
            vars = irdvars_for_ext("DEN")
            logger.debug("Adding connecting vars %s " % vars)
            self.strategy.add_extra_abivars(vars)

        # Automatic parallelization
        if hasattr(self, "autoparal_fake_run"):
            try:
                self.autoparal_fake_run()
            except:
                # Log the exception and continue with the parameters specified by the user.
                logger.critical("autoparal_fake_run raised:\n%s" % straceback())
                self.set_status(self.S_ABICRITICAL)
                return 0

        # Start the calculation in a subprocess and return.
        self._process = self.manager.launch(self)

        return 1

    def start_and_wait(self, *args, **kwargs):
        """
        Helper method to start the task and wait for completetion.

        Mainly used when we are submitting the task via the shell
        without passing through a queue manager.
        """
        self.start(*args, **kwargs)
        retcode = self.wait()
        return retcode


class AbinitTask(Task):
    """
    Base class defining an ABINIT calculation
    """
    Results = AbinitTaskResults

    @classmethod
    def from_input(cls, abinit_input, workdir=None, manager=None):
        """
        Create an instance of `AbinitTask` from an ABINIT input.
    
        Args:
            abinit_input:
                `AbinitInput` object.
            workdir:
                Path to the working directory.
            manager:
                `TaskManager` object.
        """
        # TODO: Find a better way to do this. I will likely need to refactor the Strategy object
        strategy = StrategyWithInput(abinit_input)

        return cls(strategy, workdir=workdir, manager=manager)

    def setup(self):
        """
        Abinit has the very *bad* habit of changing the file extension by appending the characters in [A,B ..., Z] 
        to the output file, and this breaks a lot of code that relies of the use of a unique file extension.
        Here we fix this issue by renaming run.abo to run.abo_[number] if the output file "run.abo" already
        exists. A few lines of code in python, a lot of problems if you try to implement this trick in Fortran90. 
        """
        if self.output_file.exists:
            # Find the index of the last file (if any) and push.
            # TODO: Maybe it's better to use run.abo --> run(1).abo
            fnames = [f for f in os.listdir(self.workdir) if f.startswith(self.output_file.basename)]
            nums = [int(f) for f in [f.split("_")[-1] for f in fnames] if f.isdigit()]
            last = max(nums) if nums else 0
            new_path = self.output_file.path + "_" + str(last+1)

            logger.info("Will rename %s to %s" % (self.output_file.path, new_path))
            os.rename(self.output_file.path, new_path)

    @property
    def executable(self):
        """Path to the executable required for running the Task."""
        try:
            return self._executable
        except AttributeError:
            return "abinit"

    @property
    def pseudos(self):
        """List of pseudos used in the calculation."""
        return self.strategy.pseudos

    @property
    def isnc(self):
        """True if norm-conserving calculation."""
        return all(p.isnc for p in self.pseudos)

    @property
    def ispaw(self):
        """True if PAW calculation"""
        return all(p.ispaw for p in self.pseudos)

    @property
    def filesfile_string(self):
        """String with the list of files and prefixes needed to execute ABINIT."""
        lines = []
        app = lines.append
        pj = os.path.join

        app(self.input_file.path)                 # Path to the input file
        app(self.output_file.path)                # Path to the output file
        app(pj(self.workdir, self.prefix.idata))  # Prefix for input data
        app(pj(self.workdir, self.prefix.odata))  # Prefix for output data
        app(pj(self.workdir, self.prefix.tdata))  # Prefix for temporary data

        # Paths to the pseudopotential files.
        # Note that here the pseudos **must** be sorted according to znucl.
        for pseudo in self.pseudos:
            app(pseudo.path)

        return "\n".join(lines)

    def autoparal_fake_run(self):
        """
        Find an optimal set of parameters for the execution of the task 
        using the options specified in `TaskPolicy`.
        This method can change the ABINIT input variables and/or the 
        parameters passed to the `TaskManager` e.g. the number of CPUs for MPI and OpenMp.

        Returns:
           confs, optimal 
           where confs is a `ParalHints` object with the configuration reported by 
           autoparal and optimal is the optimal configuration selected.
           Returns (None, None) if some problem occurred.
        """
        logger.info("in autoparal_fake_run")
        policy = self.manager.policy

        if policy.autoparal == 0 or policy.max_ncpus in [None, 1]:
            logger.info("Nothing to do in autoparal, returning (None, None)")
            return None, None

        if policy.autoparal != 1:
            raise NotImplementedError("autoparal != 1")

        ############################################################################
        # Run ABINIT in sequential to get the possible configurations with max_ncpus
        ############################################################################

        # Set the variables for automatic parallelization
        autoparal_vars = dict(
            autoparal=policy.autoparal,
            max_ncpus=policy.max_ncpus)

        self.strategy.add_extra_abivars(autoparal_vars)

        # Build a simple manager to run the job in a shell subprocess on the frontend
        # we don't want to make a request to the queue manager for this simple job!
        seq_manager = self.manager.to_shell_manager(mpi_procs=1)

        # Return code is always != 0 
        process = seq_manager.launch(self)
        logger.info("fake run launched")
        retcode = process.wait()  

        # Remove the variables added for the automatic parallelization
        self.strategy.remove_extra_abivars(autoparal_vars.keys())

        ##############################################################
        # Parse the autoparal configurations from the main output file
        ##############################################################
        parser = ParalHintsParser()

        try:
            confs = parser.parse(self.output_file.path)
            #self.all_autoparal_confs = confs
            logger.info('speedup hints: \n' + str(confs) + '\n')
            # print("confs", confs)
        except parser.Error:
            logger.critical("Error while parsing Autoparal section:\n%s" % straceback())
            return None, None

        ######################################################
        # Select the optimal configuration according to policy
        ######################################################
        optconf = confs.select_optimal_conf(policy)
        #print("optimal autoparal conf:\n %s" % optconf)

        # Select the partition on which we'll be running
        #for i, c in enumerate(optconfs):
        #    self.manager.select_partition(optconfs) is not None:
        #        optconf = optconfs[i]
        #        break
        #else:
        #    raise RuntimeError("cannot find partition for this run!")

        # Write autoparal configurations to JSON file.
        d = confs.as_dict()
        d["optimal_conf"] = optconf
        json_pretty_dump(d, os.path.join(self.workdir, "autoparal.json"))

        ####################################################
        # Change the input file and/or the submission script
        ####################################################
        self.strategy.add_extra_abivars(optconf.vars)
                                                                  
        # Change the number of MPI/OMP cores.
        self.manager.set_mpi_procs(optconf.mpi_procs)
        if self.manager.has_omp:
            self.manager.set_omp_threads(optconf.omp_threads)

        # Change the memory per node if automemory evaluates to True.
        if policy.automemory and optconf.mem_per_cpu:
            # mem_per_cpu = max(mem_per_cpu, policy.automemory)
            self.manager.set_mem_per_cpu(optconf.mem_per_cpu)

        ##############
        # Finalization
        ##############
        # Reset the status, remove garbage files ...
        self.set_status(self.S_INIT)

        # Remove the output file since Abinit likes to create new files 
        # with extension .outA, .outB if the file already exists.
        os.remove(self.output_file.path)
        os.remove(self.log_file.path)
        os.remove(self.stderr_file.path)

        return confs, optconf

    def restart(self):
        """
        general restart used when scheduler problems have been taken care of
        """
        return self._restart()

    def reset_from_scratch(self):
        """
        restart from scratch, reuse of output
        this is to be used if a job is restarted with more resources after a crash
        """
        # remove all 'error', else the job will be seen as crashed in the next check status
        # even if the job did not run
        self.output_file.remove()
        self.log_file.remove()
        self.stderr_file.remove()
        self.start_lockfile.remove()

        return self._restart(no_submit=True)

    def fix_abicritical(self):
        """
        method to fix crashes/error caused by abinit
        currently:
            try to rerun with more resources, last resort if all else fails
        ideas:
            upon repetative no converging iscf > 2 / 12

        """
        # the crude, no idea what to do but this may work, solution.
        if self.manager.increase_resources():
            self.reset_from_scratch()
            return True
        else:
            self.set_status(self.S_ERROR, info_msg='could not increase resources any further')
            return False

    #@property
    #def timing(self):
    #    """Object with timing data. None if timing is not available"""
    #    try:
    #        return self._timing
    #    except AttributeError:
    #        return None

    #def read_timig(self):
    #    """
    #    Read timing data from the main output file and store it in self.timing if available.
    #    """
    #    from pymatgen.io.abitimer import AbinitTimerParser
    #    _timing = AbinitTimerParser()
    #    retval = timing.parse(self.output_file) 
    #    if retval == self.output_file: self._timing = _timing

# TODO
# Enable restarting capabilites:
# Before doing so I need:
#   1) Preliminary standardization of the ABINT events and critical WARNINGS (YAML)
#   2) Change the parser so that we can use strings in the input file.
#      We need this change for restarting structural relaxations so that we can read 
#      the initial structure from file.


class ScfTask(AbinitTask):
    """
    Self-consistent ground-state calculations.
    Provide support for in-place restart via (WFK|DEN) files
    """
    CRITICAL_EVENTS = [
        events.ScfConvergenceWarning,
    ]

    def restart(self):
        """SCF calculations can be restarted if we have either the WFK file or the DEN file."""
        # Prefer WFK over DEN files since we can reuse the wavefunctions.
        restart_file = None
        for ext in ("WFK", "DEN"):
            restart_file = self.outdir.has_abiext(ext)
            irdvars = irdvars_for_ext(ext)
            if restart_file:
                break

        if not restart_file:
            raise self.RestartError("Cannot find WFK or DEN file to restart from.")

        # Move out --> in.
        self.out_to_in(restart_file)

        # Add the appropriate variable for restarting.
        self.strategy.add_extra_abivars(irdvars)

        # Now we can resubmit the job.
        return self._restart()

    def inspect(self, **kwargs):
        """
        Plot the SCF cycle results with matplotlib.

        Returns
            `matplotlib` figure, None if some error occurred.
        """
        scf_cycle = abiinspect.GroundStateScfCycle.from_file(self.output_file.path)
        if scf_cycle is not None:
            return scf_cycle.plot(**kwargs)

    def get_results(self, **kwargs):
        results = super(ScfTask, self).get_results(**kwargs)

        # Open the GRS file and add its data to results.out
        from abipy.electrons.gsr import GSR_File
        gsr = GSR_File(self.outdir.has_abiext("GSR"))
        results["out"].update(gsr.as_dict())

        # Add files to GridFS
        return results.add_gridfs_files(GSR=gsr.filepath)


class NscfTask(AbinitTask):
    """
    Non-Self-consistent GS calculation.
    Provide in-place restart via WFK files
    """
    CRITICAL_EVENTS = [
        events.NscfConvergenceWarning,
    ]

    def restart(self):
        """NSCF calculations can be restarted only if we have the WFK file."""
        ext = "WFK"
        restart_file = self.outdir.has_abiext(ext)
        irdvars = irdvars_for_ext(ext)

        if not restart_file:
            raise self.RestartError("Cannot find the WFK file to restart from.")

        # Move out --> in.
        self.out_to_in(restart_file)

        # Add the appropriate variable for restarting.
        self.strategy.add_extra_abivars(irdvars)

        # Now we can resubmit the job.
        return self._restart()

    def get_results(self, **kwargs):
        results = super(NscfTask, self).get_results(**kwargs)

        # Open the GRS file and add its data to results.out
        from abipy.electrons.gsr import GSR_File
        gsr = GSR_File(self.outdir.has_abiext("GSR"))
        results["out"].update(gsr.as_dict())

        # Add files to GridFS
        return results.add_gridfs_files(GSR=gsr.filepath)


class RelaxTask(AbinitTask):
    """
    Task for structural optimizations.
    """
    # What about a possible ScfConvergenceWarning?
    CRITICAL_EVENTS = [
        events.RelaxConvergenceWarning,
    ]

    def change_structure(self, structure):
        """Change the input structure."""
        print("changing structure")
        print("old:\n" + str(self.strategy.abinit_input.structure) + "\n")
        print("new:\n" + str(structure) + "\n")
        self.strategy.abinit_input.set_structure(structure)

    def read_final_structure(self):
        """Read the final structure from the GSR file."""
        gsr_file = self.outdir.has_abiext("GSR")
        if not gsr_file:
            raise self.RestartError("Cannot find the GSR file with the final structure to restart from.")

        with ETSF_Reader(gsr_file) as r:
            return r.read_structure()

    def restart(self):
        """
        Restart the structural relaxation.

        Structure relaxations can be restarted only if we have the WFK file or the DEN or the GSR file.
        from which we can read the last structure (mandatory) and the wavefunctions (not mandatory but useful).
        Prefer WFK over other files since we can reuse the wavefunctions.

        .. note:
            The problem in the present approach is that some parameters in the input
            are computed from the initial structure and may not be consisten with
            the modification of the structure done during the structure relaxation.
        """
        ofile = None
        for ext in ["WFK", "DEN"]:
            ofile = self.outdir.has_abiext(ext)
            if ofile:
                irdvars = irdvars_for_ext(ext)
                infile = self.out_to_in(ofile)
                break

        if not ofile:
            raise self.RestartError("Cannot find the WFK|DEN file to restart from.")

        # Read the relaxed structure from the GSR file.
        structure = self.read_final_structure()
                                                           
        # Change the structure.
        self.change_structure(structure)

        # Add the appropriate variable for restarting.
        self.strategy.add_extra_abivars(irdvars)

        # Now we can resubmit the job.
        return self._restart()

    def inspect(self, **kwargs):
        """
        Plot the evolution of the structural relaxation with matplotlib.

        Returns
            `matplotlib` figure, None is some error occurred. 
        """
        relaxation = abiinspect.Relaxation.from_file(self.output_file.path)
        if relaxation is not None:
            return relaxation.plot(**kwargs)

    def get_results(self, **kwargs):
        results = super(RelaxTask, self).get_results(**kwargs)

        # Open the GRS file and add its data to results.out
        from abipy.electrons.gsr import GSR_File
        gsr = GSR_File(self.outdir.has_abiext("GSR"))
        results["out"].update(gsr.as_dict())

        # Add files to GridFS
        return results.add_gridfs_files(GSR=gsr.filepath)


class DdkTask(AbinitTask):
    """Task for DDK calculations."""

    def get_results(self, **kwargs):
        results = super(DdkTask, self).get_results(**kwargs)
        return results.add_gridfs_file(DDB=(self.outdir.has_abiext("DDB"), "t"))


class PhononTask(AbinitTask):
    """
    DFPT calculations for a single atomic perturbation.
    Provide support for in-place restart via (1WF|1DEN) files
    """
    # TODO: 
    # for the time being we don't discern between GS and PhononCalculations.
    # Restarting Phonon calculation is more difficult due to the crazy rules employed in ABINIT 
    CRITICAL_EVENTS = [
        events.ScfConvergenceWarning,
    ]

    def restart(self):
        """
        Phonon calculations can be restarted only if we have the 1WF file or the 1DEN file.
        from which we can read the first-order wavefunctions or the first order density.
        Prefer 1WF over 1DEN since we can reuse the wavefunctions.
        """
        #self.fix_ofiles()
        restart_file = None
        for ext in ["1WF", "1DEN"]:
            restart_file = self.outdir.has_abiext(ext)
            irdvars = irdvars_for_ext(ext)
            if restart_file:
                break

        if not restart_file:
            raise self.RestartError("Cannot find the 1WF|1DEN|file to restart from.")

        self.out_to_in(restart_file)

        # Add the appropriate variable for restarting.
        self.strategy.add_extra_abivars(irdvars)

        # Now we can resubmit the job.
        return self._restart()

    def inspect(self, **kwargs):
        """
        Plot the Phonon SCF cycle results with matplotlib.

        Returns
            `matplotlib` figure, None if some error occurred.
        """
        scf_cycle = abiinspect.PhononScfCycle.from_file(self.output_file.path)
        if scf_cycle is not None:
            return scf_cycle.plot(**kwargs)

    def get_results(self, **kwargs):
        results = super(PhononTask, self).get_results(**kwargs)
        return results.add_gridfs_file(DDB=(self.outdir.has_abiext("DDB"), "t"))


class SigmaTask(AbinitTask):
    """
    Tasks for SIGMA calculations employing the self-consistent G approximation 
    Provide support for in-place restart via QPS files
    """
    CRITICAL_EVENTS = [
        events.QPSConvergenceWarning,
    ]

    def restart(self):
        # G calculations can be restarted only if we have the QPS file 
        # from which we can read the results of the previous step.
        ext = "QPS"
        restart_file = self.outdir.has_abiext(ext)
        irdvars = irdvars_for_ext(ext)

        if not restart_file:
            raise self.RestartError("Cannot find the QPS file to restart from.")

        self.out_to_in(restart_file)

        # Add the appropriate variable for restarting.
        self.strategy.add_extra_abivars(irdvars)

        # Now we can resubmit the job.
        return self._restart()

    def get_results(self, **kwargs):
        results = super(SigmaTask, self).get_results(**kwargs)

        # Open the SIGRES file and add its data to results.out
        from abipy.electrons.gsr import GSR_File
        #sigres = SIGRES_File(self.outdir.has_abiext("SIGRES"))
        #results["out"].update(sigres.as_dict())
        #return results.add_gridfs_files(SIGRES=sigres.filepath)
        return results


class BseTask(AbinitTask):
    """
    Task for Bethe-Salpeter calculations.

    .. note:

        The BSE codes provides both iterative and direct schemes
        for the computation of the dielectric function. 
        The direct diagonalization cannot be restarted whereas 
        Haydock and CG support restarting.

        Bethe-Salpeter calculations with Haydock iterative scheme.
        Provide in-place restart via (BSR|BSC) files
    """
    CRITICAL_EVENTS = [
        events.HaydockConvergenceWarning,
        #events.BseIterativeDiagoConvergenceWarning,
    ]

    def restart(self):
        """
        BSE calculations with Haydock can be restarted only if we have the
        excitonic Hamiltonian and the HAYDR_SAVE file.
        """
        # TODO: This version seems to work but the main output file is truncated
        # TODO: Handle restart if CG method is used
        # TODO: restart should receive a list of critical events
        # the log file is complete though.
        irdvars = {}

        # Move the BSE blocks to indata.
        # This is done only once at the end of the first run.
        # Successive restarts will use the BSR|BSC files in the indir directory
        # to initialize the excitonic Hamiltonian
        count = 0
        for ext in ["BSR", "BSC"]:
            ofile = self.outdir.has_abiext(ext)
            if ofile:
                count += 1
                irdvars.update(irdvars_for_ext(ext))
                self.out_to_in(ofile)

        if not count:
            # outdir does not contain the BSR|BSC file.
            # This means that num_restart > 1 and the files should be in task.indir
            count = 0
            for ext in ["BSR", "BSC"]:
                ifile = self.indir.has_abiext(ext)
                if ifile:
                    count += 1

            if not count:
                raise self.RestartError("Cannot find BSR|BSC files in %s" % self.indir)

        # Rename HAYDR_SAVE files
        count = 0
        for ext in ["HAYDR_SAVE", "HAYDC_SAVE"]:
            ofile = self.outdir.has_abiext(ext)
            if ofile:
                count += 1
                irdvars.update(irdvars_for_ext(ext))
                self.out_to_in(ofile)

        if not count:
            raise self.RestartError("Cannot find the HAYDR_SAVE file to restart from.")

        # Add the appropriate variable for restarting.
        self.strategy.add_extra_abivars(irdvars)

        # Now we can resubmit the job.
        return self._restart()

    def get_results(self, **kwargs):
        results = super(BseTask, self).get_results(**kwargs)

        #mdf = MDF_File(self.outdir.has_abiext("MDF"))
        #results["out"].update(mdf.as_dict())
        #    out=mdf.as_dict(),
        #    epsilon_infinity
        #    optical_gap
        #)
        #return results.add_gridfs_files(MDF=mdf.filepath)
        return results


class OpticTask(Task):
    """
    Task for the computation of optical spectra with optic i.e.
    RPA without local-field effects and velocity operator computed from DDK files.
    """
    def __init__(self, optic_input, nscf_node, ddk_nodes, workdir=None, manager=None):
        """
        Create an instance of `OpticTask` from an string containing the input.
    
        Args:
            optic_input:
                string with the optic variables (filepaths will be added at run time).
            nscf_node:
                The NSCF task that will produce thw WFK file or string with the path of the WFK file.
            ddk_nodes:
                List of `DdkTask` nodes that will produce the DDK files or list of DDF paths.
            workdir:
                Path to the working directory.
            manager:
                `TaskManager` object.
        """
        # Convert paths to FileNodes
        self.nscf_node = Node.as_node(nscf_node)
        self.ddk_nodes = [Node.as_node(n) for n in ddk_nodes]
        assert len(ddk_nodes) == 3
        #print(self.nscf_node, self.ddk_nodes)

        deps = {n: "1WF" for n in self.ddk_nodes}
        deps.update({self.nscf_node: "WFK"})
        #print("deps", deps)

        strategy = OpticInput(optic_input)
        super(OpticTask, self).__init__(strategy=strategy, workdir=workdir, manager=manager, deps=deps)

    def set_workdir(self, workdir):
        super(OpticTask, self).set_workdir(workdir)
        # Small hack: the log file of optics is actually the main output file. 
        self.output_file = self.log_file

    @property
    def executable(self):
        """Path to the executable required for running the `OpticTask`."""
        try:
            return self._executable
        except AttributeError:
            return "optic"

    @property
    def filesfile_string(self):
        """String with the list of files and prefixes needed to execute ABINIT."""
        lines = []
        app = lines.append

        #optic.in     ! Name of input file
        #optic.out    ! Unused
        #optic        ! Root name for all files that will be produced
        app(self.input_file.path)                 # Path to the input file
        app(os.path.join(self.workdir, "unused"))           # Path to the output file
        app(os.path.join(self.workdir, self.prefix.odata))  # Prefix for output data

        return "\n".join(lines)

    @property
    def wfk_filepath(self):
        """Returns (at runtime) the absolute path of the WFK file produced by the NSCF run."""
        return self.nscf_node.outdir.has_abiext("WFK")

    @property
    def ddk_filepaths(self):
        """Returns (at runtime) the absolute path of the DDK files produced by the DDK runs."""
        return [ddk_task.outdir.has_abiext("1WF") for ddk_task in self.ddk_nodes]

    def make_input(self):
        """Construct and write the input file of the calculation."""
        # Set the file paths.
        files = "\n".join(self.ddk_filepaths + [self.wfk_filepath]) + "\n"

        # Get the input specified by the user
        user_inp = self.strategy.make_input()

        # Join them.
        return files + user_inp

    def setup(self):
        """Public method called before submitting the task."""

    def make_links(self):
        """
        Optic allows the user to specify the paths of the input file.
        hence we don't need to create symbolic links.
        """

    def get_results(self, **kwargs):
        results = super(OpticTask, self).get_results(**kwargs)
        #results.update(
        #"epsilon_infinity":
        #))
        return results


class AnaddbTask(Task):
    """Task for Anaddb runs (post-processing of DFPT calculations)."""
    def __init__(self, anaddb_input, ddb_node,
                 gkk_node=None, md_node=None, ddk_node=None, workdir=None, manager=None):
        """
        Create an instance of `AnaddbTask` from an string containing the input.

        Args:
            anaddb_input:
                string with the anaddb variables.
            ddb_node:
                The node that will produce the DDB file. Accept `Task`, `Workflow` or filepath.
            gkk_node:
                The node that will produce the GKK file (optional). Accept `Task`, `Workflow` or filepath.
            md_node:
                The node that will produce the MD file (optional). Accept `Task`, `Workflow` or filepath.
            gkk_node:
                The node that will produce the GKK file (optional). Accept `Task`, `Workflow` or filepath.
            workdir:
                Path to the working directory (optional).
            manager:
                `TaskManager` object (optional).
        """
        # Keep a reference to the nodes.
        self.ddb_node = Node.as_node(ddb_node)
        deps = {self.ddb_node: "DDB"}

        self.gkk_node = Node.as_node(gkk_node)
        if self.gkk_node is not None:
            deps.update({self.gkk_node: "GKK"})

        # I never used it!
        self.md_node = Node.as_node(md_node)
        if self.md_node is not None:
            deps.update({self.md_node: "MD"})

        self.ddk_node = Node.as_node(ddk_node)
        if self.ddk_node is not None:
            deps.update({self.ddk_node: "DDK"})

        super(AnaddbTask, self).__init__(strategy=anaddb_input, workdir=workdir, manager=manager, deps=deps)

    @property
    def executable(self):
        """Path to the executable required for running the `AnaddbTask`."""
        try:
            return self._executable
        except AttributeError:
            return "anaddb"

    @property
    def filesfile_string(self):
        """String with the list of files and prefixes needed to execute ABINIT."""
        lines = []
        app = lines.append

        app(self.input_file.path)          # 1) Path of the input file
        app(self.output_file.path)         # 2) Path of the output file
        app(self.ddb_filepath)             # 3) Input derivative database e.g. t13.ddb.in
        app(self.md_filepath)              # 4) Output molecular dynamics e.g. t13.md
        app(self.gkk_filepath)             # 5) Input elphon matrix elements  (GKK file)
        # FIXME check this one
        app(self.outdir.path_join("out"))  # 6) Base name for elphon output files e.g. t13
        app(self.ddk_filepath)             # 7) File containing ddk filenames for elphon/transport.

        return "\n".join(lines)

    @property
    def ddb_filepath(self):
        """Returns (at runtime) the absolute path of the input DDB file."""
        path = self.ddb_node.outdir.has_abiext("DDB")
        return path if path else "DDB_FILE_DOES_NOT_EXIST"

    @property
    def md_filepath(self):
        """Returns (at runtime) the absolute path of the input MD file."""
        if self.md_node is None:
            return "MD_FILE_DOES_NOT_EXIST"

        path = self.md_node.outdir.has_abiext("MD")
        return path if path else "MD_FILE_DOES_NOT_EXIST"

    @property
    def gkk_filepath(self):
        """Returns (at runtime) the absolute path of the input GKK file."""
        if self.gkk_node is None:
            return "GKK_FILE_DOES_NOT_EXIST"

        path = self.gkk_node.outdir.has_abiext("GKK")
        return path if path else "GKK_FILE_DOES_NOT_EXIST"

    @property
    def ddk_filepath(self):
        """Returns (at runtime) the absolute path of the input DKK file."""
        if self.ddk_node is None:
            return "DDK_FILE_DOES_NOT_EXIST"

        path = self.ddk_node.outdir.has_abiext("DDK")
        return path if path else "DDK_FILE_DOES_NOT_EXIST"

    def setup(self):
        """Public method called before submitting the task."""

    def make_links(self):
        """
        Anaddb allows the user to specify the paths of the input file.
        hence we don't need to create symbolic links.
        """

    def get_results(self, **kwargs):
        results = super(AnaddbTask, self).get_results(**kwargs)
        return results<|MERGE_RESOLUTION|>--- conflicted
+++ resolved
@@ -1478,9 +1478,6 @@
 
     @property
     def status(self):
-<<<<<<< HEAD
-        return self.S_OK if File(self.filepath).exists else self.S_ERROR
-=======
         return self.S_OK if os.path.exists(self.filepath) else self.S_ERROR
 
     def check_status(self):
@@ -1490,7 +1487,6 @@
         results = super(FileNode, self).get_results(**kwargs)
         #results.add_gridfs_files(self.filepath=self.filepath)
         return results
->>>>>>> faabc256
 
 
 class TaskError(Exception):
