#!/usr/bin/env python

"""
This module provides classes to run and analyze boltztrap on pymatgen band
structure objects. Boltztrap is a software interpolating band structures and
computing materials properties from this band structure using Boltzmann
semi-classical transport theory.

Boltztrap has been developped by Georg Madsen.

http://www.icams.de/content/departments/ams/madsen/boltztrap.html

You need the version 1.2.3

References are::

    Madsen, G. K. H., and Singh, D. J. (2006).
    BoltzTraP. A code for calculating band-structure dependent quantities.
    Computer Physics Communications, 175, 67-71
"""

from __future__ import division

__author__ = "Geoffroy Hautier"
__copyright__ = "Copyright 2013, The Materials Project"
__version__ = "1.0"
__maintainer__ = "Geoffroy Hautier"
__email__ = "geoffroy@uclouvain.be"
__status__ = "Development"
__date__ = "August 23, 2013"


import os
import math
import numpy as np
import tempfile
from pymatgen.core.lattice import Lattice
from pymatgen.symmetry.finder import SymmetryFinder
from pymatgen.electronic_structure.dos import Dos, Spin, CompleteDos
from pymatgen.electronic_structure.core import Orbital
from pymatgen.electronic_structure.plotter import DosPlotter
from monty.os.path import which
from monty.dev import requires
from pymatgen.core.units import Energy, Length
from pymatgen.core.physical_constants import e, ELECTRON_MASS
import subprocess

try:
    import matplotlib.pyplot as plt
except ImportError:
    pass


class BoltztrapRunner():
    """
    This class is used to run Boltztrap on a band structure object.

    Args:
            bs:
                A band structure object
            nelec:
                the number of electrons
            dos_type:
                two options here for the band structure integration: "HISTO"
                (histogram) or "TETRA" using the tetrahedon method. TETRA
                gives typically better results especially for DOSes but takes
                more time
            energy_grid:
                the energy steps used for the integration. in eV
            lpfac:
                the number of interpolation points in the real space. By
                default 10 gives 10 time more points in the real space than
                the number of kpoints given in reciprocal space
            type:
                type of boltztrap usage by default BOLTZ to compute transport coefficients
                but you can have also "FERMI" to compute fermi surface or more correctly to
                get certain bands interpolated
    """

    @requires(which('x_trans'),
              "BoltztrapRunner requires the executables 'x_trans' to be in "
              "the path. Please download the Boltztrap at "
              "http://www.icams.de/content/departments/ams/madsen/boltztrap"
              ".html and follow the instructions in the README to compile "
              "Bolztrap accordingly. Then add x_trans to your path")

    def __init__(self, bs, nelec, dos_type="HISTO", energy_grid=0.005,
                 lpfac=10, type="BOLTZ", band_nb=None):
        self.lpfac = lpfac
        self._bs = bs
        self._nelec = nelec
        self.dos_type = dos_type
        self.energy_grid = energy_grid
        self.error = []
        self.type = type
        self.band_nb = band_nb

    def _make_energy_file(self, file_name):
        with open(file_name, 'w') as f:
            f.write("test\n")
            f.write(str(len(self._bs.kpoints))+"\n")
            for i in range(len(self._bs.kpoints)):
                tmp_eigs = []
                for spin in self._bs._bands:
                    for j in range(int(math.floor(self._bs._nb_bands * 0.9))):
                        tmp_eigs.append(Energy(self._bs._bands[spin][j][i] -
                                        self._bs.efermi, "eV").to("Ry"))
                tmp_eigs.sort()
                f.write("%12.8f %12.8f %12.8f %d\n"
                        % (self._bs.kpoints[i].frac_coords[0],
                           self._bs.kpoints[i].frac_coords[1],
                           self._bs.kpoints[i].frac_coords[2], len(tmp_eigs)))
                for j in range(len(tmp_eigs)):
                    f.write("%18.8f\n" % float(tmp_eigs[j]))

    def _make_struc_file(self, file_name):
        sym = SymmetryFinder(self._bs._structure, symprec=0.01)
        with open(file_name, 'w') as f:
            f.write(self._bs._structure.composition.formula+" " +
                    str(sym.get_spacegroup_symbol())+"\n")
            for i in range(3):
                line = ''
                for j in range(3):
                    line += "%12.5f" % (
                        Length(self._bs._structure.lattice.matrix[i][j],
                               "ang").to("bohr"))
                f.write(line+'\n')
            ops = sym.get_symmetry_dataset()['rotations']
            f.write(str(len(ops))+"\n")
            for c in ops:
                f.write('\n'.join([' '.join([str(int(i)) for i in row])
                                   for row in c]))
                f.write('\n')

    def _make_def_file(self, def_file_name):
        with open(def_file_name,'w') as f:
            so = ""
            if self._bs.is_spin_polarized:
                so = "so"
            f.write("5, 'boltztrap.intrans',      'old',    'formatted',0\n"+
                    "6,'boltztrap.outputtrans',      'unknown',    'formatted',0\n"+
                    "20,'boltztrap.struct',         'old',    'formatted',0\n"+
                    "10,'boltztrap.energy"+so+"',         'old',    'formatted',0\n"+
                    "48,'boltztrap.engre',         'unknown',    'unformatted',0\n"+
                    "49,'boltztrap.transdos',        'unknown',    'formatted',0\n"+
                    "50,'boltztrap.sigxx',        'unknown',    'formatted',0\n"+
                    "51,'boltztrap.sigxxx',        'unknown',    'formatted',0\n"+
                    "21,'boltztrap.trace',           'unknown',    'formatted',0\n"+
                    "22,'boltztrap.condtens',           'unknown',    'formatted',0\n"+
                    "24,'boltztrap.halltens',           'unknown',    'formatted',0\n"+
                    "30,'boltztrap_BZ.cube',           'unknown',    'formatted',0\n"+
                    "35,'boltztrap.banddat',           'unknown',    'formatted',0\n"+
                    "36,'boltztrap_band.gpl',           'unknown',    'formatted',0\n")

    def _make_proj_files(self, file_name, def_file_name):
        for o in Orbital.all_orbitals:
            for site_nb in range(0, len(self._bs._structure.sites)):
                if o in self._bs._projections[Spin.up][0][0]:
                    with open(file_name+"_"+str(site_nb)+"_"+str(o), 'w') as f:
                        f.write(self._bs._structure.composition.formula+"\n")
                        f.write(str(len(self._bs.kpoints))+"\n")
                        for i in range(len(self._bs.kpoints)):
                            tmp_proj = []
                            for spin in self._bs._bands:
                                for j in range(int(math.floor(self._bs._nb_bands * 0.9))):
                                    tmp_proj.append(self._bs._projections[spin][j][i][o][site_nb])
                            #TODO deal with the sorting going on at the energy level!!!
                            f.write("%12.8f %12.8f %12.8f %d\n"
                                    % (self._bs.kpoints[i].frac_coords[0],
                                       self._bs.kpoints[i].frac_coords[1],
                                       self._bs.kpoints[i].frac_coords[2], len(tmp_proj)))
                            for j in range(len(tmp_proj)):
                                f.write("%18.8f\n" % float(tmp_proj[j]))
        with open(def_file_name,'w') as f:
            so = ""
            if self._bs.is_spin_polarized:
                so = "so"
            f.write("5, 'boltztrap.intrans',      'old',    'formatted',0\n"+
                    "6,'boltztrap.outputtrans',      'unknown',    'formatted',0\n"+
                    "20,'boltztrap.struct',         'old',    'formatted',0\n"+
                    "10,'boltztrap.energy"+so+"',         'old',    'formatted',0\n"+
                    "48,'boltztrap.engre',         'unknown',    'unformatted',0\n"+
                    "49,'boltztrap.transdos',        'unknown',    'formatted',0\n"+
                    "50,'boltztrap.sigxx',        'unknown',    'formatted',0\n"+
                    "51,'boltztrap.sigxxx',        'unknown',    'formatted',0\n"+
                    "21,'boltztrap.trace',           'unknown',    'formatted',0\n"+
                    "22,'boltztrap.condtens',           'unknown',    'formatted',0\n"+
                    "24,'boltztrap.halltens',           'unknown',    'formatted',0\n"+
                    "30,'boltztrap_BZ.cube',           'unknown',    'formatted',0\n"+
                    "35,'boltztrap.banddat',           'unknown',    'formatted',0\n"+
                    "36,'boltztrap_band.gpl',           'unknown',    'formatted',0\n")
            i = 1000
            for o in Orbital.all_orbitals:
                for site_nb in range(0, len(self._bs._structure.sites)):
                    if o in self._bs._projections[Spin.up][0][0]:
                        f.write(str(i)+",\'"+file_name+"_"+str(site_nb)+"_"+str(o)
                                + "\' \'old\', \'formatted\',0\n")
                        i += 1

    def _make_intrans_file(self, file_name,
                           doping=[1e15, 1e16, 1e17, 1e18, 1e19, 1e20], type="BOLTZ", band_nb=None):
        if type == "BOLTZ":
            with open(file_name, 'w') as fout:
                fout.write("GENE          # use generic interface\n")
                fout.write("1 0 0 0.0         # iskip (not presently used) idebug setgap shiftgap \n")
                fout.write(
                    "0.0 %f 0.1 %6.1f     # Fermilevel (Ry),energygrid,energy span around Fermilevel, "
                    "number of electrons\n"
                    % (Energy(self.energy_grid, "eV").to("Ry"), self._nelec))
                fout.write("CALC                    # CALC (calculate expansion coeff), NOCALC read from file\n")
                fout.write("%d                        # lpfac, number of latt-points per k-point\n" % self.lpfac)
                fout.write("BOLTZ                     # run mode (only BOLTZ is supported)\n")
                fout.write(".15                       # (efcut) energy range of chemical potential\n")
                fout.write("800. 100.                  # Tmax, temperature grid\n")
                fout.write("-1.  # energyrange of bands given DOS output sig_xxx and dos_xxx (xxx is band number)\n")
                fout.write(self.dos_type+"\n")
                fout.write("0 0 0 0 0\n")
                fout.write(str(2*len(doping))+"\n")
                for d in doping:
                    fout.write(str(d)+"\n")
                for d in doping:
                    fout.write(str(-d)+"\n")
        elif type == "FERMI":
            with open(file_name, 'w') as fout:
                fout.write("GENE          # use generic interface\n")
                fout.write("1 0 0 0.0         # iskip (not presently used) idebug setgap shiftgap \n")
                fout.write(
                    "0.0 %f 0.1 %6.1f     # Fermilevel (Ry),energygrid,energy span around Fermilevel, "
                    "number of electrons\n"
                    % (Energy(self.energy_grid, "eV").to("Ry"), self._nelec))
                fout.write("CALC                    # CALC (calculate expansion coeff), NOCALC read from file\n")
                fout.write("%d                        # lpfac, number of latt-points per k-point\n" % self.lpfac)
                fout.write("FERMI                     # run mode (only BOLTZ is supported)\n")
                fout.write(str(band_nb+1))

    def _make_all_files(self, path):
        if self._bs.is_spin_polarized:
            self._make_energy_file(os.path.join(path, "boltztrap.energyso"))
        else:
            self._make_energy_file(os.path.join(path, "boltztrap.energy"))
        self._make_struc_file(os.path.join(path, "boltztrap.struct"))
        self._make_intrans_file(os.path.join(path, "boltztrap.intrans"), type=self.type, band_nb=self.band_nb)
        self._make_def_file("BoltzTraP.def")
        if len(self._bs._projections) != 0:
            self._make_proj_files(os.path.join(path,"boltztrap.proj"), os.path.join(path, "BoltzTraP.def"))

    def run(self, prev_sigma=None, path_dir=None, convergence=True):
        if self.type == "FERMI":
            convergence=False
        dir_bz_name = "boltztrap"
        path_dir_orig = path_dir
        if path_dir is None:
            temp_dir = tempfile.mkdtemp()
            path_dir_orig = temp_dir
            path_dir = os.path.join(temp_dir, dir_bz_name)
        else:
            path_dir = os.path.join(path_dir_orig, dir_bz_name)
        if not os.path.exists(path_dir):
            os.mkdir(path_dir)
        else:
            for c in os.listdir(path_dir):
                os.remove(path_dir+"/"+c)
        os.chdir(path_dir)

        self._make_all_files(path_dir)
        if self._bs.is_spin_polarized:
            p = subprocess.Popen(["x_trans", "BoltzTraP", "-so"],
                                 stdout=subprocess.PIPE,
                                 stdin=subprocess.PIPE, stderr=subprocess.PIPE)
            p.wait()
        else:
            p = subprocess.Popen(["x_trans", "BoltzTraP"],
                                 stdout=subprocess.PIPE, stdin=subprocess.PIPE,
                                 stderr=subprocess.PIPE)
            p.wait()
        for c in p.communicate():
            if "STOP error in factorization" in c:
                raise BoltztrapError("STOP error in factorization")

        with open(os.path.join(path_dir, dir_bz_name+".outputtrans")) as f:
            warning = False
            for l in f:
                if "WARNING" in l:
                    warning = True
                    break
            if warning:
                print "There was a warning! Increase lpfac to " + \
                      str(self.lpfac * 2)
                self.lpfac *= 2
                self._make_intrans_file(os.path.join(path_dir,
                                                     dir_bz_name + ".intrans"))
                if self.lpfac > 100:
                    raise BoltztrapError("lpfac higher than 100 and still a warning")
                self.run(path_dir_orig)
        #here we check if the doping levels were well computed
        #sometimes boltztrap mess this up because of two small energy grids
        analyzer = BoltztrapAnalyzer.from_files(path_dir)
        doping_ok = True
        for doping in ['n', 'p']:
            for c in analyzer.mu_doping[doping]:
                if len(analyzer.mu_doping[doping][c]) != len(analyzer.doping[doping]):
                    doping_ok = False
                    break
                if doping == 'p' and \
                        sorted(analyzer.mu_doping[doping][c], reverse=True) != analyzer.mu_doping[doping][c]:
                    doping_ok = False
                    break
                if doping == 'n' and sorted(analyzer.mu_doping[doping][c]) != analyzer.mu_doping[doping][c]:
                    doping_ok = False
                    break
        if not doping_ok:
            self.energy_grid /= 10
            print "lowers energy grid to "+str(self.energy_grid)
            if self.energy_grid < 0.00005:
                raise BoltztrapError("energy grid lower than 0.00005 and still no good doping")
            self._make_intrans_file(path_dir + "/" + dir_bz_name + ".intrans")
            self.run(prev_sigma=None, path_dir=path_dir_orig)
        analyzer = BoltztrapAnalyzer.from_files(path_dir)
        #here, we test if a property (eff_mass tensor) converges
        if convergence is False:
            return path_dir
        if prev_sigma is None or \
                abs(sum(analyzer.get_eig_average_eff_mass_tensor()['n']) / 3
                        - prev_sigma)\
                / prev_sigma > 0.05:
            if prev_sigma is not None:
                print abs(sum(analyzer.get_eig_average_eff_mass_tensor()['n'])
                          / 3 - prev_sigma) / prev_sigma, \
                    self.lpfac, \
                    analyzer.get_average_eff_mass_tensor(300, 1e18)
            self.lpfac *= 2
            if self.lpfac > 100:
                raise BoltztrapError("lpfac higher than 100 and still not converged")
            self._make_intrans_file(path_dir + "/" + dir_bz_name + ".intrans")
            self.run(
                prev_sigma=sum(analyzer.get_eig_average_eff_mass_tensor()
                               ['n']) / 3, path_dir=path_dir_orig)
        return path_dir


class BoltztrapError(Exception):
    """
    Exception class for boltztrap.
    Raised when the boltztrap gives an error
    """

    def __init__(self, msg):
        self.msg = msg

    def __str__(self):
        return "BoltztrapError : " + self.msg


class BoltztrapAnalyzer():
    """
    Class used to store all the data from a boltztrap run
    """

    def __init__(self, gap, mu_steps, cond, seebeck, kappa, hall, doping,
                 mu_doping, seebeck_doping, cond_doping, kappa_doping,
                 hall_doping, dos, dos_partial, carrier_conc, vol, warning):
        """
        Constructor taking directly all the data generated by Boltztrap. You
        won't probably use it directly but instead use the from_files and
        from_dict methods.

        Args:
            gap: The gap after interpolation in eV
            mu_steps: The steps of electron chemical potential (or Fermi
                level) in eV.
            cond: The electronic conductivity tensor divided by a constant
                relaxation time (sigma/tau) at different temperature and
                fermi levels.
                The format is {temperature: [array of 3x3 tensors at each
                fermi level in mu_steps]}. The units are 1/(Ohm*m*s).
            seebeck: The Seebeck tensor at different temperatures and fermi
                levels. The format is {temperature: [array of 3x3 tensors at
                each fermi level in mu_steps]}. The units are V/K
            kappa: The electronic thermal conductivity tensor divided by a
                constant relaxation time (kappa/tau) at different temperature
                and fermi levels. The format is {temperature: [array of 3x3
                tensors at each fermi level in mu_steps]}
                The units are W/(m*K*s)
            hall: The hall tensor at different temperature and fermi levels
                The format is {temperature: [array of 27 coefficients list at
                each fermi level in mu_steps]}
                The units are m^3/C
            doping: The different doping levels that have been given to
                Boltztrap. The format is {'p':[],'n':[]} with an array of
                doping levels. The units are cm^-3
            mu_doping: Gives the electron chemical potential (or Fermi level)
                for a given set of doping.
                Format is {'p':{temperature: [fermi levels],'n':{temperature:
                [fermi levels]}}
                the fermi level array is ordered according to the doping
                levels in doping units for doping are in cm^-3 and for Fermi
                level in eV
            seebeck_doping: The Seebeck tensor at different temperatures and
                doping levels. The format is {'p': {temperature: [Seebeck
                tensors]}, 'n':{temperature: [Seebeck tensors]}}
                The [Seebeck tensors] array is ordered according to the
                doping levels in doping units for doping are in cm^-3 and for
                Seebeck in V/K
            cond_doping: The electronic conductivity tensor divided by a
                constant relaxation time (sigma/tau) at different
                temperatures and doping levels
                The format is {'p':{temperature: [conductivity tensors]},
                'n':{temperature: [conductivity tensors]}}
                The [conductivity tensors] array is ordered according to the
                doping levels in doping units for doping are in cm^-3 and for
                conductivity in 1/(Ohm*m*s)
            kappa_doping: The thermal conductivity tensor divided by a constant
                relaxation time (kappa/tau) at different temperatures and
                doping levels.
                The format is {'p':{temperature: [thermal conductivity
                tensors]},'n':{temperature: [thermal conductivity tensors]}}
                The [thermal conductivity tensors] array is ordered according
                to the doping levels in doping units for doping are in cm^-3
                and for thermal conductivity in W/(m*K*s)
            hall_doping: The Hall tensor at different temperatures and doping
                levels.
                The format is {'p':{temperature: [Hall tensors]},
                'n':{temperature: [Hall tensors]}}
                The [Hall tensors] array is ordered according to the doping
                levels in doping and each Hall tensor is represented by a 27
                coefficients list.
                The units are m^3/C
            carrier_conc: The concentration of carriers in electron (or hole)
                per unit cell
            dos: The dos computed by Boltztrap given as a pymatgen Dos object
            dos_partial: Data for the partial DOS projected on sites and
                orbitals
            vol: Volume of the unit cell in angstrom cube (A^3)
            warning: True if Boltztrap spitted out a warning
        """
        self.gap = gap
        self.mu_steps = mu_steps
        self.cond = cond
        self.seebeck = seebeck
        self.kappa = kappa
        self.hall = hall
        self.warning = warning
        self.doping = doping
        self.mu_doping = mu_doping
        self.seebeck_doping = seebeck_doping
        self.cond_doping = cond_doping
        self.kappa_doping = kappa_doping
        self.hall_doping = hall_doping
        self.carrier_conc = carrier_conc
        self.dos = dos
        self.vol = vol
        self._dos_partial = dos_partial

    @staticmethod
    def _make_boltztrap_analyzer_from_data(
            data_full, data_hall, data_dos, temperature_steps, mu_steps,
            efermi, gap, doping, data_doping_full, data_doping_hall, vol,
            warning=False):
        """
        Make a BoltztrapAnalyzer object from raw data typically parse from
        files.
        """
        cond = {t: [] for t in temperature_steps}
        seebeck = {t: [] for t in temperature_steps}
        kappa = {t: [] for t in temperature_steps}
        hall = {t: [] for t in temperature_steps}
        carrier_conc = {t: [] for t in temperature_steps}
        dos_full = {'energy': [], 'density': []}
        warning = warning
        new_doping = {'p': [], 'n': []}
        for d in doping:
            if d > 0:
                new_doping['p'].append(d)
            else:
                new_doping['n'].append(-d)

        mu_doping = {'p': {t: [] for t in temperature_steps},
                     'n': {t: [] for t in temperature_steps}}
        seebeck_doping = {'p': {t: [] for t in temperature_steps},
                          'n': {t: [] for t in temperature_steps}}
        cond_doping = {'p': {t: [] for t in temperature_steps},
                       'n': {t: [] for t in temperature_steps}}
        kappa_doping = {'p': {t: [] for t in temperature_steps},
                        'n': {t: [] for t in temperature_steps}}
        hall_doping = {'p': {t: [] for t in temperature_steps},
                       'n': {t: [] for t in temperature_steps}}
        for d in data_full:
            carrier_conc[d[1]].append(d[2])
            tens_cond = [[d[3], d[4], d[5]],
                         [d[6], d[7], d[8]],
                         [d[9], d[10], d[11]]]
            cond[d[1]].append(tens_cond)
            tens_seebeck = [[d[12], d[13], d[14]],
                            [d[15], d[16], d[17]],
                            [d[18], d[19], d[20]]]
            seebeck[d[1]].append(tens_seebeck)
            tens_kappa = [[d[21], d[22], d[23]],
                          [d[24], d[25], d[26]],
                          [d[27], d[28], d[29]]]
            kappa[d[1]].append(tens_kappa)

        for d in data_hall:
            hall_tens = d[3:]
            hall[d[1]].append(hall_tens)

        for d in data_doping_full:
            tens_cond = [[d[2], d[3], d[4]],
                         [d[5], d[6], d[7]],
                         [d[8], d[9], d[10]]]
            tens_seebeck = [[d[11], d[12], d[13]],
                            [d[14], d[15], d[16]],
                            [d[17], d[18], d[19]]]
            tens_kappa = [[d[20], d[21], d[22]],
                          [d[23], d[24], d[25]],
                          [d[26], d[27], d[28]]]

            if d[1] < 0:
                mu_doping['n'][d[0]].append(Energy(d[-1], "Ry").to("eV"))
                cond_doping['n'][d[0]].append(tens_cond)
                seebeck_doping['n'][d[0]].append(tens_seebeck)
                kappa_doping['n'][d[0]].append(tens_kappa)
            else:
                mu_doping['p'][d[0]].append(Energy(d[-1], "Ry").to("eV"))
                cond_doping['p'][d[0]].append(tens_cond)
                seebeck_doping['p'][d[0]].append(tens_seebeck)
                kappa_doping['p'][d[0]].append(tens_kappa)

        for i in range(len(data_doping_hall)):
            hall_tens = [data_hall[i][j] for j in range(3, len(data_hall[i]))]
            if data_doping_hall[i][1] < 0:
                hall_doping['n'][data_doping_hall[i][0]].append(hall_tens)
            else:
                hall_doping['p'][data_doping_hall[i][0]].append(hall_tens)

        for t in data_dos['total']:
            dos_full['energy'].append(t[0])
            dos_full['density'].append(t[1])

        dos = Dos(efermi, dos_full['energy'], {Spin.up: dos_full['density']})
        dos_partial = data_dos['partial']

        return BoltztrapAnalyzer(
            gap, mu_steps, cond, seebeck, kappa, hall, new_doping, mu_doping,
            seebeck_doping, cond_doping, kappa_doping, hall_doping, dos, dos_partial, carrier_conc,
            vol, warning)

    def get_complete_dos(self, structure):
        """
        Gives a CompleteDos object with the DOS from the interpolated projected band structure
        Args:
            the structure (necessary to identify sites for projection)

        Returns:
            a CompleteDos object
        """
        pdoss = {}
        for s in self._dos_partial:
            if structure.sites[int(s)] not in pdoss:
                pdoss[structure.sites[int(s)]] = {}
            for o in self._dos_partial[s]:
                if Orbital.from_string(o) not in pdoss[structure.sites[int(s)]]:
                    pdoss[structure.sites[int(s)]][Orbital.from_string(o)] = {}
                pdoss[structure.sites[int(s)]][Orbital.from_string(o)][Spin.up] = self._dos_partial[s][o]
        return CompleteDos(structure, total_dos=self.dos, pdoss=pdoss)

    def get_mu_bounds(self, temp=300):
        return min(self.mu_doping['p'][temp]), max(self.mu_doping['n'][temp])

    def get_average_eff_mass_tensor(self, temperature=300, doping=1e18):
        """
        Gives the average effective mass tensor at a given temperature and
        doping level.
        The average effective mass tensor is defined as the integrated
        average of the second derivative
        This effective mass tensor takes into account:
        -non-parabolicity
        -multiple extrema
        -multiple bands

        Args:
            temperature: The temperature in K
            doping: The doping in cm^-3

        Returns:
            a dictionary {'p':[[]],'n':[[]]}
            The arrays are 3x3 and represent the effective mass tensor
            The 'p' links to hole effective mass tensor and 'n' to electron
            effective mass tensor.
        """
        index = None
        import math
        results = {'p': [], 'n': []}
        for t in ['n', 'p']:
            for d in range(len(self.doping[t])):
                if math.fabs(self.doping[t][d]-doping) < 0.001:
                    index = d
            results[t] = np.linalg.inv(
                self.cond_doping[t][temperature][index]) * doping \
                * 10 ** 6 * e ** 2 / ELECTRON_MASS
        return results

    def get_eig_average_eff_mass_tensor(self, temperature=300, doping=1e18):
        """
        Gives the eigenvalues of the average effective mass tensor at a given
        temperature and doping level. The average effective mass tensor is
        defined as the integrated average of the second derivative
        This effective mass tensor takes into account:
        -non-parabolicity
        -multiple extrema
        -multiple bands

        Args:
            temperature: The temperature in K
            doping: The doping in cm^-3

        Returns:
            a dictionnary {'p':[],'n':[]}
            The list contains the sorted three eigenvalues of the symmetric
            tensor. The 'p' links to hole effective mass tensor and 'n' to
            electron effective mass tensor.
        """
        return {'p':
                sorted(np.linalg.eigh(self.get_average_eff_mass_tensor(
                    temperature=temperature, doping=doping)['p'])[0]),
                'n':
                sorted(np.linalg.eigh(self.get_average_eff_mass_tensor(
                    temperature=temperature, doping=doping)['n'])[0])}

<<<<<<< HEAD
=======
    def get_seebeck_eig(self):
        """
        Gives the three eigenvalues of the seebeck tensor at different doping levels

        Returns:
            a dictionnary {'p':[],'n':[]}
            The list contains the sorted three eigenvalues of the symmetric
            Seebeck tensor. The 'p' links to Seebeck at p-type doping and 'n' to
            the Seebeck at n-type doping.
        """

        full_tensor = self.seebeck_doping
        result = {doping: {t: [] for t in self.seebeck_doping[doping]} for doping in self.seebeck_doping}
        for doping in full_tensor:
            for temp in full_tensor[doping]:
                for i in range(len(self.doping[doping])):
                    result[doping][temp].append(sorted(np.linalg.eigh(full_tensor[doping][temp][i])[0]))
        return result

>>>>>>> d4b3995a

    @staticmethod
    def from_files(path_dir):
        """
        get a BoltztrapAnalyzer object from a set of files

        Args:
            path_dir: directory where the boltztrap files are

        Returns:
            a BoltztrapAnalyzer object

        """
        t_steps = set()
        m_steps = set()
        gap = None
        doping = []
        data_doping_full = []
        data_doping_hall = []
        with open(os.path.join(path_dir, "boltztrap.condtens"), 'r') as f:
            data_full = []
            for line in f:
                if not line.startswith("#"):
                    t_steps.add(int(float(line.split()[1])))
                    m_steps.add(float(line.split()[0]))
                    data_full.append([float(c) for c in line.split()])

        with open(os.path.join(path_dir, "boltztrap.halltens"), 'r') as f:
            data_hall = []
            for line in f:
                if not line.startswith("#"):
                    data_hall.append([float(c) for c in line.split()])

        data_dos = {'total': [], 'partial':{}}
        with open(os.path.join(path_dir, "boltztrap.transdos"), 'r') as f:
            count_series = 0
            for line in f:
                if not line.startswith(" #"):
                    data_dos['total'].append([Energy(float(line.split()[0]), "Ry").to("eV"),
                                              float(line.split()[1])])
                else:
                    count_series += 1
                if count_series>1:
                    break
                    #data_dos['total'].append([float(line.split()[0]),
                    #                          float(line.split()[1])])

        for file_name in os.listdir(path_dir):
            if file_name.endswith("transdos") and file_name != 'boltztrap.transdos':
                tokens = file_name.split(".")[1].split("_")
                with open(os.path.join(path_dir, file_name), 'r') as f:
                    for line in f:
                        if not line.startswith(" #"):
                            if tokens[1] not in data_dos['partial']:
                                data_dos['partial'][tokens[1]] = {}
                            if tokens[2] not in data_dos['partial'][tokens[1]]:
                                data_dos['partial'][tokens[1]][tokens[2]] = []
                            data_dos['partial'][tokens[1]][tokens[2]].append(float(line.split()[1]))

        with open(os.path.join(path_dir, "boltztrap.outputtrans"), 'r') as f:
            warning = False
            step = 0
            for line in f:
                if "WARNING" in line:
                    warning = True
                if line.startswith("VBM"):
                    efermi = Energy(line.split()[1], "Ry").to("eV")

                if step == 2:
                    l_tmp = line.split("-")[1:]
                    doping.extend([-float(d) for d in l_tmp])
                    step = 0

                if step == 1:
                    doping.extend([float(d) for d in line.split()])
                    step = 2

                if line.startswith("Doping levels to be output for") or \
                        line.startswith(" Doping levels to be output for"):
                    step = 1

                if line.startswith("Egap:"):
                    gap = float(line.split()[1])
        if len(doping) != 0:
            with open(os.path.join(path_dir, "boltztrap.condtens_fixdoping"), 'r') as f:
                for line in f:
                    if not line.startswith("#") and len(line) > 2:
                        data_doping_full.append([float(c)
                                                 for c in line.split()])

            with open(os.path.join(path_dir, "boltztrap.halltens_fixdoping"), 'r') as f:
                for line in f:
                    if not line.startswith("#") and len(line) > 2:

                        data_doping_hall.append([float(c) for c in line.split()])

        with open(os.path.join(path_dir, "boltztrap.struct"), 'r') as f:
            tokens = f.readlines()
            vol = Lattice([[Length(float(tokens[i].split()[j]), "bohr").to("ang")
                            for j in range(3)] for i in range(1, 4)]).volume
        return BoltztrapAnalyzer._make_boltztrap_analyzer_from_data(
            data_full, data_hall, data_dos, sorted([t for t in t_steps]),
            sorted([Energy(m, "Ry").to("eV") for m in m_steps]), efermi, Energy(gap, "Ry").to("eV"),
            doping, data_doping_full, data_doping_hall, vol, warning)


    @property
    def to_dict(self):
        from pymatgen.util.io_utils import clean_json
        results = {'gap': self.gap,
                   'mu_steps': self.mu_steps,
                   'cond': self.cond,
                   'seebeck': self.seebeck,
                   'kappa': self.kappa,
                   'hall': self.hall,
                   'warning': self.warning, 'doping': self.doping,
                   'mu_doping': self.mu_doping,
                   'seebeck_doping': self.seebeck_doping,
                   'cond_doping': self.cond_doping,
                   'kappa_doping': self.kappa_doping,
                   'hall_doping': self.hall_doping,
                   'dos': self.dos.to_dict,
                   'dos_partial': self._dos_partial,
                   'carrier_conc': self.carrier_conc,
                   'vol': self.vol}
        return clean_json(results)

    @staticmethod
    def from_dict(data):
        def _make_float_array(a):
            res = [[0.0, 0.0, 0.0], [0.0, 0.0, 0.0], [0.0, 0.0, 0.0]]
            for i in range(3):
                for j in range(3):
                    res[i][j] = float(a[i][j])
            return res

        def _make_float_hall(a):
            return [i for i in a[:27]]
        return BoltztrapAnalyzer(
            float(data['gap']), [float(d) for d in data['mu_steps']],
            {int(d): [_make_float_array(v) for v in data['cond'][d]]
             for d in data['cond']},
            {int(d): [_make_float_array(v) for v in data['seebeck'][d]]
             for d in data['seebeck']},
            {int(d): [_make_float_array(v) for v in data['kappa'][d]]
             for d in data['kappa']},
            {int(d): [_make_float_hall(v) for v in data['hall'][d]]
             for d in data['hall']},
            {'p': [float(d) for d in data['doping']['p']],
             'n': [float(d) for d in data['doping']['n']]},
            {'p': {int(d): [float(v) for v in data['mu_doping']['p'][d]]
                   for d in data['mu_doping']['p']},
             'n': {int(d): [float(v) for v in data['mu_doping']['n'][d]]
                   for d in data['mu_doping']['n']}},
            {'p': {int(d): [_make_float_array(v)
                            for v in data['seebeck_doping']['p'][d]]
                   for d in data['seebeck_doping']['p']},
             'n': {int(d): [_make_float_array(v)
                            for v in data['seebeck_doping']['n'][d]]
                   for d in data['seebeck_doping']['n']}},
            {'p': {int(d): [_make_float_array(v)
                            for v in data['cond_doping']['p'][d]]
                   for d in data['cond_doping']['p']},
             'n': {int(d): [_make_float_array(v)
                            for v in data['cond_doping']['n'][d]]
                   for d in data['cond_doping']['n']}},
            {'p': {int(d): [_make_float_array(v)
                            for v in data['kappa_doping']['p'][d]]
                   for d in data['kappa_doping']['p']},
             'n': {int(d): [_make_float_array(v)
                            for v in data['kappa_doping']['n'][d]]
                   for d in data['kappa_doping']['n']}},
            {'p': {int(d): [_make_float_hall(v)
                            for v in data['hall_doping']['p'][d]]
                   for d in data['hall_doping']['p']},
             'n': {int(d): [_make_float_hall(v)
                            for v in data['hall_doping']['n'][d]]
                   for d in data['hall_doping']['n']}},
            Dos.from_dict(data['dos']), data['carrier_conc'], data['dos_partial'],
            data['vol'], str(data['warning']))


class BoltztrapPlotter():
    """
    class containing methods to plot the data from Boltztrap.

    Args:
        bz: a BoltztrapAnalyzer object
    """

    def __init__(self, bz):
        self._bz = bz

    def _plot_doping(self, temp):
        limit = 2.21e15
        plt.axvline(self._bz.mu_doping['n'][temp][1], linewidth=3.0,
                    linestyle="--")
        plt.text(self._bz.mu_doping['n'][temp][1] + 0.01,
                 limit,
                 "$n$=10$^{" + str(math.log10(self._bz.doping['n'][1])) + "}$",
                 color='b')
        plt.axvline(self._bz.mu_doping['n'][temp][-1], linewidth=3.0,
                    linestyle="--")
        plt.text(self._bz.mu_doping['n'][temp][-1] + 0.01,
                 limit,
                 "$n$=10$^{" + str(math.log10(self._bz.doping['n'][-1]))
                 + "}$", color='b')
        plt.axvline(self._bz.mu_doping['p'][temp][1], linewidth=3.0,
                    linestyle="--")
        plt.text(self._bz.mu_doping['p'][temp][1] + 0.01,
                 limit,
                 "$p$=10$^{" + str(math.log10(self._bz.doping['p'][1])) + "}$",
                 color='b')
        plt.axvline(self._bz.mu_doping['p'][temp][-1], linewidth=3.0,
                    linestyle="--")
        plt.text(self._bz.mu_doping['p'][temp][-1] + 0.01,
                 limit, "$p$=10$^{" +
                        str(math.log10(self._bz.doping['p'][-1])) + "}$",
                 color='b')

    def _plot_BG_limits(self):
        plt.axvline(0.0, color='k', linewidth=3.0)
        plt.axvline(self._bz.gap, color='k', linewidth=3.0)

    def plot_seebeck(self, temp=300, xlim=None):
        """
        Plot the seebeck coefficient in function of Fermi level

        Args:
            temp:
                the temperature
            xlim:
                a list of min and max fermi energy by default (0, and band gap)
        Returns:
            a matplotlib object
        """
        plt.plot(self._bz.mu_steps, [np.linalg.eigh(c)[0] * 1e6
                                     for c in self._bz.seebeck[temp]],
                 linewidth=3.0)
        self._plot_BG_limits()
        self._plot_doping(temp)
        plt.legend(['S$_1$', 'S$_2$', 'S$_3$'])
        if xlim is None:
            plt.xlim(-0.5, self._bz.gap + 0.5)
        else:
            plt.xlim(xlim[0], xlim[1])
        plt.ylabel("Seebeck \n coefficient  ($\mu$V/K)", fontsize=30.0)
        plt.xlabel("E-E$_f$ (eV)", fontsize=30)
        plt.xticks(fontsize=25)
        plt.yticks(fontsize=25)
        return plt

    def plot_conductivity(self, temp=300, tau=None, xlim=None):
        """
        Plot the conductivity in function of Fermi level. Semi-log plot

        Args:
            temp: the temperature
            xlim: a list of min and max fermi energy by default (0, and band
                gap)
            tau: A relaxation time in s. By default none and the plot is by
               units of relaxation time

        Returns:
            a matplotlib object
        """
        if tau is None:
            plt.semilogy(self._bz.mu_steps, [sorted(np.linalg.eigh(c)[0] * 0.01)
                                             for c in self._bz.cond[temp]],
                         linewidth=3.0)
        else:
            plt.semilogy(self._bz.mu_steps, [sorted(np.linalg.eigh(c)[0] * 0.01 * tau)
                                             for c in self._bz.cond[temp]],
                         linewidth=3.0)
        self._plot_BG_limits()
        self._plot_doping(temp)
        plt.legend(['$\sigma_1$', '$\sigma_2$', '$\sigma_3$'])
        if xlim is None:
            plt.xlim(-0.5, self._bz.gap + 0.5)
        else:
            plt.xlim(xlim)
        if tau is None:
            plt.ylim([1e13, 1e20])
        else:
            plt.ylim([1e13*tau,1e20*tau])
        if tau is None:
            plt.ylabel("conductivity, $\sigma$/${\\tau}$ (1/($\Omega$ m s))",
                       fontsize=30.0)
        else:
            plt.ylabel("conductivity,\n $\sigma$ (1/($\Omega$ m))",
                       fontsize=30.0)
        plt.xlabel("E-E$_f$ (eV)", fontsize=30.0)
        plt.xticks(fontsize=25)
        plt.yticks(fontsize=25)
        return plt

    def plot_dos(self, sigma=0.05):
        """
        plot dos

        Args:
            sigma: a smearing

        Returns:
            a matplotlib object
        """
        plotter = DosPlotter(sigma=sigma)
        plotter.add_dos("t", self._bz.dos)
        return plotter.get_plot()

    def plot_carriers(self, temp=300):
        """
        Plot the carrier concentration in function of Fermi level

        Args:
            temp: the temperature

        Returns:
            a matplotlib object
        """
        plt.semilogy(self._bz.mu_steps,
                     abs(self._bz.carrier_conc[temp]/(self._bz.vol*1e-24)),
                     linewidth=3.0, color='r')
        self._plot_BG_limits()
        self._plot_doping(temp)
        plt.xlim(-0.5, self._bz.gap+0.5)
        plt.ylim(1e14,1e22)
        plt.ylabel("carrier concentration (cm-3)", fontsize=30.0)
        plt.xlabel("E-E$_f$ (eV)", fontsize=30)
        plt.xticks(fontsize=25)
        plt.yticks(fontsize=25)
        return plt
<|MERGE_RESOLUTION|>--- conflicted
+++ resolved
@@ -626,8 +626,6 @@
                 sorted(np.linalg.eigh(self.get_average_eff_mass_tensor(
                     temperature=temperature, doping=doping)['n'])[0])}
 
-<<<<<<< HEAD
-=======
     def get_seebeck_eig(self):
         """
         Gives the three eigenvalues of the seebeck tensor at different doping levels
@@ -647,7 +645,6 @@
                     result[doping][temp].append(sorted(np.linalg.eigh(full_tensor[doping][temp][i])[0]))
         return result
 
->>>>>>> d4b3995a
 
     @staticmethod
     def from_files(path_dir):
@@ -786,6 +783,7 @@
 
         def _make_float_hall(a):
             return [i for i in a[:27]]
+
         return BoltztrapAnalyzer(
             float(data['gap']), [float(d) for d in data['mu_steps']],
             {int(d): [_make_float_array(v) for v in data['cond'][d]]
