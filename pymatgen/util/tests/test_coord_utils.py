#!/usr/bin/env python

"""
Created on Apr 25, 2012
"""

from __future__ import division

__author__ = "Shyue Ping Ong"
__copyright__ = "Copyright 2012, The Materials Project"
__version__ = "0.1"
__maintainer__ = "Shyue Ping Ong"
__email__ = "shyuep@gmail.com"
__date__ = "Apr 25, 2012"

import numpy as np
from pymatgen.core.lattice import Lattice
from pymatgen.util.coord_utils import get_linear_interpolated_value,\
    in_coord_list, is_coord_subset, pbc_diff, in_coord_list_pbc,\
<<<<<<< HEAD
    get_points_in_sphere_pbc, find_in_coord_list, find_in_coord_list_pbc,\
    pbc_all_distances, barycentric_coords, pbc_shortest_vectors,\
    lattice_points_in_supercell
=======
    find_in_coord_list, find_in_coord_list_pbc,\
    barycentric_coords, pbc_shortest_vectors,\
    lattice_points_in_supercell, coord_list_mapping, all_distances,\
    is_coord_subset_pbc, coord_list_mapping_pbc
>>>>>>> 8ce8a773
from pymatgen.util.testing import PymatgenTest


class CoordUtilsTest(PymatgenTest):

    def test_get_linear_interpolated_value(self):
        xvals = [0, 1, 2, 3, 4, 5]
        yvals = [3, 6, 7, 8, 10, 12]
        self.assertEqual(get_linear_interpolated_value(xvals, yvals, 3.6), 9.2)
        self.assertRaises(ValueError, get_linear_interpolated_value, xvals,
                          yvals, 6)

    def test_in_coord_list(self):
        coords = [[0, 0, 0], [0.5, 0.5, 0.5]]
        test_coord = [0.1, 0.1, 0.1]
        self.assertFalse(in_coord_list(coords, test_coord))
        self.assertTrue(in_coord_list(coords, test_coord, atol=0.15))
        self.assertFalse(in_coord_list([0.99, 0.99, 0.99], test_coord,
                                       atol=0.15))

    def test_is_coord_subset(self):
        c1 = [0,0,0]
        c2 = [0,1.2,-1]
        c3 = [3,2,1]
        c4 = [3-9e-9, 2-9e-9, 1-9e-9]
        self.assertTrue(is_coord_subset([c1, c2, c3], [c1, c4, c2]))
        self.assertTrue(is_coord_subset([c1], [c2, c1]))
        self.assertTrue(is_coord_subset([c1, c2], [c2, c1]))
        self.assertFalse(is_coord_subset([c1, c2], [c2, c3]))
        self.assertFalse(is_coord_subset([c1, c2], [c2]))

    def test_coord_list_mapping(self):
        c1 = [0,.124,0]
        c2 = [0,1.2,-1]
        c3 = [3,2,1]
        a = np.array([c1, c2])
        b = np.array([c3, c2, c1])
        inds = coord_list_mapping(a, b)
        self.assertTrue(np.allclose(a, b[inds]))
        self.assertRaises(Exception, coord_list_mapping, [c1,c2], [c2,c3])
        self.assertRaises(Exception, coord_list_mapping, [c2], [c2,c2])

    def test_coord_list_mapping_pbc(self):
        c1 = [0.1, 0.2, 0.3]
        c2 = [0.2, 0.3, 0.3]
        c3 = [0.5, 0.3, 0.6]
        c4 = [1.5, -0.7, -1.4]

        a = np.array([c1, c3, c2])
        b = np.array([c4, c2, c1])

        inds =  coord_list_mapping_pbc(a, b)
        diff = a - b[inds]
        diff -= np.round(diff)
        self.assertTrue(np.allclose(diff, 0))

        self.assertRaises(Exception, coord_list_mapping, [c1,c2], [c2,c3])
        self.assertRaises(Exception, coord_list_mapping, [c2], [c2,c2])

    def test_find_in_coord_list(self):
        coords = [[0, 0, 0], [0.5, 0.5, 0.5]]
        test_coord = [0.1, 0.1, 0.1]
        self.assertFalse(find_in_coord_list(coords, test_coord))
        self.assertEqual(find_in_coord_list(coords, test_coord, atol=0.15)[0],
                         0)
        self.assertFalse(find_in_coord_list([0.99, 0.99, 0.99], test_coord,
                                            atol=0.15))
        coords = [[0, 0, 0], [0.5, 0.5, 0.5], [0.1, 0.1, 0.1]]
        self.assertArrayEqual(find_in_coord_list(coords, test_coord,
                                                 atol=0.15), [0, 2])

    def test_all_distances(self):
        coords1 = [[0, 0, 0], [0.5, 0.5, 0.5]]
        coords2 = [[1, 2, -1], [1, 0, 0], [1, 0, 0]]
        result = [[2.44948974, 1, 1], [2.17944947, 0.8660254, 0.8660254]]
        self.assertArrayAlmostEqual(all_distances(coords1, coords2), result, 4)

    def test_pbc_diff(self):
        self.assertArrayAlmostEqual(pbc_diff([0.1, 0.1, 0.1], [0.3, 0.5, 0.9]),
                                    [-0.2, -0.4, 0.2])
        self.assertArrayAlmostEqual(pbc_diff([0.9, 0.1, 1.01],
                                             [0.3, 0.5, 0.9]),
                                    [-0.4, -0.4, 0.11])
        self.assertArrayAlmostEqual(pbc_diff([0.1, 0.6, 1.01],
                                             [0.6, 0.1, 0.9]),
                                    [-0.5, 0.5, 0.11])
        self.assertArrayAlmostEqual(pbc_diff([100.1, 0.2, 0.3],
                                             [0123123.4, 0.5, 502312.6]),
                                    [-0.3, -0.3, -0.3])

    def test_in_coord_list_pbc(self):
        coords = [[0, 0, 0], [0.5, 0.5, 0.5]]
        test_coord = [0.1, 0.1, 0.1]
        self.assertFalse(in_coord_list_pbc(coords, test_coord))
        self.assertTrue(in_coord_list_pbc(coords, test_coord, atol=0.15))
        test_coord = [0.99, 0.99, 0.99]
        self.assertFalse(in_coord_list_pbc(coords, test_coord, atol=0.01))

    def test_find_in_coord_list_pbc(self):
        coords = [[0, 0, 0], [0.5, 0.5, 0.5]]
        test_coord = [0.1, 0.1, 0.1]
        self.assertFalse(find_in_coord_list_pbc(coords, test_coord))
        self.assertEqual(find_in_coord_list_pbc(coords, test_coord,
                                                atol=0.15)[0], 0)
        test_coord = [0.99, 0.99, 0.99]
        self.assertEqual(
            find_in_coord_list_pbc(coords, test_coord, atol=0.02)[0], 0)
        test_coord = [-0.499, -0.499, -0.499]
        self.assertEqual(
            find_in_coord_list_pbc(coords, test_coord, atol=0.01)[0], 1)

<<<<<<< HEAD
    def test_get_points_in_sphere_pbc(self):
        latt = Lattice.cubic(1)
        pts = []
        for a, b, c in itertools.product(xrange(10), xrange(10), xrange(10)):
            pts.append([a / 10, b / 10, c / 10])

        self.assertEqual(len(get_points_in_sphere_pbc(latt, pts, [0, 0, 0],
                                                      0.1)), 7)
        self.assertEqual(len(get_points_in_sphere_pbc(latt, pts,
                                                      [0.5, 0.5, 0.5],
                                                      0.5)), 515)
 
=======
    def test_is_coord_subset_pbc(self):
        c1 = [0,0,0]
        c2 = [0,1.2,-1]
        c3 = [2.3,0,1]
        c4 = [1.3-9e-9, -1-9e-9, 1-9e-9]
        self.assertTrue(is_coord_subset_pbc([c1, c2, c3], [c1, c4, c2]))
        self.assertTrue(is_coord_subset_pbc([c1], [c2, c1]))
        self.assertTrue(is_coord_subset_pbc([c1, c2], [c2, c1]))
        self.assertFalse(is_coord_subset_pbc([c1, c2], [c2, c3]))
        self.assertFalse(is_coord_subset_pbc([c1, c2], [c2]))

>>>>>>> 8ce8a773
    def test_lattice_points_in_supercell(self):
        supercell = np.array([[1,3,5], [-3,2,3], [-5,3,1]])
        points = lattice_points_in_supercell(supercell)
        self.assertAlmostEqual(len(points), abs(np.linalg.det(supercell)))
        self.assertGreaterEqual(np.min(points), -1e-10)
        self.assertLessEqual(np.max(points), 1-1e-10)
<<<<<<< HEAD
        
=======

>>>>>>> 8ce8a773
        supercell = np.array([[-5, -5, -3],[0, -4, -2],[0, -5, -2]])
        points = lattice_points_in_supercell(supercell)
        self.assertAlmostEqual(len(points), abs(np.linalg.det(supercell)))
        self.assertGreaterEqual(np.min(points), -1e-10)
        self.assertLessEqual(np.max(points), 1-1e-10)

    def test_barycentric(self):
        #2d test
        simplex1 = np.array([[0.3, 0.1], [0.2, -1.2], [1.3, 2.3]])
        pts1 = np.array([[0.6, 0.1], [1.3, 2.3], [0.5, 0.5], [.7, 1]])
        output1 = barycentric_coords(pts1, simplex1)
        #do back conversion to cartesian
        o_dot_s = np.sum(output1[:, :, None] * simplex1[None, :, :], axis=1)
        self.assertTrue(np.allclose(pts1, o_dot_s))

        #do 3d tests
        simplex2 = np.array([[0, 0, 1], [0, 1, 0], [1, 0, 0], [0, 0, 0]])
        pts2 = np.array([[0, 0, 1], [0, 0.5, 0.5], [1./3, 1./3, 1./3]])
        output2 = barycentric_coords(pts2, simplex2)
        self.assertTrue(np.allclose(output2[1], [0.5, 0.5, 0, 0]))
        #do back conversion to cartesian
        o_dot_s = np.sum(output2[:, :, None] * simplex2[None, :, :], axis=1)
        self.assertTrue(np.allclose(pts2, o_dot_s))
        #test single point
        self.assertTrue(np.allclose(output2[2],
                                    barycentric_coords(pts2[2], simplex2)))

    def test_pbc_shortest_vectors(self):
        fcoords = np.array([[0.3, 0.3, 0.5],
                            [0.1, 0.1, 0.3],
                            [0.9, 0.9, 0.8],
                            [0.1, 0.0, 0.5],
                            [0.9, 0.7, 0.0]])
        lattice = Lattice.from_lengths_and_angles([8, 8, 4],
                                                  [90, 76, 58])
        expected = np.array([[0.000, 3.015, 4.072, 3.519, 3.245],
                             [3.015, 0.000, 3.207, 1.131, 4.453],
                             [4.072, 3.207, 0.000, 2.251, 1.788],
                             [3.519, 1.131, 2.251, 0.000, 3.852]])
        vectors = pbc_shortest_vectors(lattice, fcoords[:-1], fcoords)
        dists = np.sum(vectors**2, axis = -1)**0.5
        self.assertArrayAlmostEqual(dists, expected, 3)


if __name__ == "__main__":
    import unittest
    unittest.main()<|MERGE_RESOLUTION|>--- conflicted
+++ resolved
@@ -17,16 +17,10 @@
 from pymatgen.core.lattice import Lattice
 from pymatgen.util.coord_utils import get_linear_interpolated_value,\
     in_coord_list, is_coord_subset, pbc_diff, in_coord_list_pbc,\
-<<<<<<< HEAD
-    get_points_in_sphere_pbc, find_in_coord_list, find_in_coord_list_pbc,\
-    pbc_all_distances, barycentric_coords, pbc_shortest_vectors,\
-    lattice_points_in_supercell
-=======
     find_in_coord_list, find_in_coord_list_pbc,\
     barycentric_coords, pbc_shortest_vectors,\
     lattice_points_in_supercell, coord_list_mapping, all_distances,\
     is_coord_subset_pbc, coord_list_mapping_pbc
->>>>>>> 8ce8a773
 from pymatgen.util.testing import PymatgenTest
 
 
@@ -138,20 +132,6 @@
         self.assertEqual(
             find_in_coord_list_pbc(coords, test_coord, atol=0.01)[0], 1)
 
-<<<<<<< HEAD
-    def test_get_points_in_sphere_pbc(self):
-        latt = Lattice.cubic(1)
-        pts = []
-        for a, b, c in itertools.product(xrange(10), xrange(10), xrange(10)):
-            pts.append([a / 10, b / 10, c / 10])
-
-        self.assertEqual(len(get_points_in_sphere_pbc(latt, pts, [0, 0, 0],
-                                                      0.1)), 7)
-        self.assertEqual(len(get_points_in_sphere_pbc(latt, pts,
-                                                      [0.5, 0.5, 0.5],
-                                                      0.5)), 515)
- 
-=======
     def test_is_coord_subset_pbc(self):
         c1 = [0,0,0]
         c2 = [0,1.2,-1]
@@ -163,18 +143,13 @@
         self.assertFalse(is_coord_subset_pbc([c1, c2], [c2, c3]))
         self.assertFalse(is_coord_subset_pbc([c1, c2], [c2]))
 
->>>>>>> 8ce8a773
     def test_lattice_points_in_supercell(self):
         supercell = np.array([[1,3,5], [-3,2,3], [-5,3,1]])
         points = lattice_points_in_supercell(supercell)
         self.assertAlmostEqual(len(points), abs(np.linalg.det(supercell)))
         self.assertGreaterEqual(np.min(points), -1e-10)
         self.assertLessEqual(np.max(points), 1-1e-10)
-<<<<<<< HEAD
-        
-=======
 
->>>>>>> 8ce8a773
         supercell = np.array([[-5, -5, -3],[0, -4, -2],[0, -5, -2]])
         points = lattice_points_in_supercell(supercell)
         self.assertAlmostEqual(len(points), abs(np.linalg.det(supercell)))
